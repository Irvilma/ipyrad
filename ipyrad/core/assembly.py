#!/usr/bin/env ipython2

""" ipyrad Assembly class object. """

# pylint: disable=E1101
# pylint: disable=E1103
# pylint: disable=W0142
# pylint: disable=W0212
# pylint: disable=C0301

from __future__ import print_function
import os
import glob
import sys
import gzip
import copy
import h5py
import string
import itertools
import numpy as np
import pandas as pd
import ipyrad as ip
import time
import datetime
import ipyparallel as ipp

from collections import OrderedDict
from ipyrad.assemble.util import *
from ipyrad.assemble.refmap import index_reference_sequence
from ipyrad.core.paramsinfo import paraminfo, paramname
from ipyrad.core.sample import Sample
from ipyrad import assemble

import logging
LOGGER = logging.getLogger(__name__)

## turn off traceback for the CLI
if not ip.__interactive__:
    sys.tracebacklimit = 0



class Assembly(object):
    """ An ipyrad Assembly class object.

    The core object in ipyrad used to store and retrieve results, to
    call assembly functions, and to link to Sample objects.

    Parameters
    ----------
    name : str
        A name should be passed when creating a new Assembly object.
        This name will be used as a prefix for all files saved to disk
        associated with this Assembly. It is automatically set as the
        prefix name (parameter 14).


    Attributes
    ----------
    name : str
        A name for the Assembly object. Used for all saved files on disk.
    samples : dict
        Returns a dict with Sample names as keys and Sample objects as values.
    barcodes : dict
        Returns a dictionary with Sample names as keys and barcodes as values.
        The barcodes information is fetched from parameter 3
        `[Assembly].paramsdict['barcodes_path']`.
    dirs : dict
        Returns a dictionary with the location of directories that contain
        linked Sample object files and stats results.


    Functions
    ---------
    step[x]()
        runs step x of assembly
    toparamsfile(filehandle)
        writes params dictionary to params.txt file format


    Returns
    -------
    object
         A new assembly object is returned.

     """


    def __init__(self, name, quiet=False, **kwargs):

        ## Make sure assembly name is not empty
        if not name:
            raise IPyradParamsError(REQUIRE_ASSEMBLY_NAME)

        ## Do some checking here to make sure the name doesn't have
        ## special characters, spaces, or path delimiters. Allow _ and -.
        ## This will raise an error immediately if there are bad chars in name.
        self._check_name(name)

        self.name = name
        if not quiet:
            print("  New Assembly: {}".format(self.name))

        ## Store assembly version #
        self._version = ip.__version__

        ## stores default ipcluster launch info
        self._ipcluster = {
            "cluster_id" : "",
            "profile" : "default",
            "engines" : "Local",
            "quiet" : 0,
            "timeout" : 120,
            "cores" : 0, #detect_cpus(),
            "threads" : 2
            }
        for key, val in kwargs.items():
            if key in self._ipcluster:
                self._ipcluster[key] = val

        ## print headers, this is used as a 'quiet' option
        ## or to control differences in printing between API and CLI
        self._headers = 0

        ## statsfiles is a dict with file locations
        ## stats_dfs is a dict with pandas dataframes
        self.stats_files = ObjDict({})
        self.stats_dfs = ObjDict({})

        ## samples linked
        self.samples = {}

        ## samples linked
        self.populations = OrderedDict()

        ## multiplex files linked
        self.barcodes = ObjDict()

        ## outfiles locations
        self.outfiles = ObjDict()

        ## storing supercatg file
        self.clust_database = ""
        self.database = ""

        ## the default params dict
        self.paramsdict = OrderedDict([
                       ("assembly_name", name),
                       ("project_dir", "./"),#os.path.realpath(os.path.curdir)),
                       ("raw_fastq_path", ""),
                       ("barcodes_path", ""),
                       ("sorted_fastq_path", ""),
                       ("assembly_method", "denovo"),
                       ("reference_sequence", ""),
                       ("datatype", 'rad'),
                       ("restriction_overhang", ("TGCAG", "")),
                       ("max_low_qual_bases", 5),
                       ("phred_Qscore_offset", 33),
                       ("mindepth_statistical", 6),
                       ("mindepth_majrule", 6),
                       ("maxdepth", 10000),
                       ("clust_threshold", 0.85),
                       ("max_barcode_mismatch", 0),
                       ("filter_adapters", 0),
                       ("filter_min_trim_len", 35),
                       ("max_alleles_consens", 2),
                       ("max_Ns_consens", (5, 5)),
                       ("max_Hs_consens", (8, 8)),
                       ("min_samples_locus", 4),
                       ("max_SNPs_locus", (20, 20)),
                       ("max_Indels_locus", (8, 8)),
                       ("max_shared_Hs_locus", 0.50),
                       ("trim_reads", (0, 0, 0, 0)),
                       ("trim_loci", (0, 0, 0, 0)),
                       ("output_formats", ['p', 's', 'v']),
                       ("pop_assign_file", ""),
        ])

        ## Store data directories for this Assembly. Init with default project
        self.dirs = ObjDict({"project":
                              os.path.realpath(self.paramsdict["project_dir"]),
                             "fastqs": "",
                             "edits": "",
                             "clusts": "",
                             "consens": "",
                             "outfiles": ""})

        ## Default hackers only parameters dictionary
        ## None of the safeguards of the paramsdict, no nice accessor
        ## functions, so you have to be sure of what you're doing if
        ## you change these values.
        self._hackersonly = OrderedDict([
                        ("random_seed", 42),
                        ("max_fragment_length", 50),
                        ("max_inner_mate_distance", 60),
                        ("p5_adapter", "AGATCGGAAGAGC"),
                        ("p3_adapter", "AGATCGGAAGAGC"),
                        ("p3_adapters_extra", []),
                        ("p5_adapters_extra", []),
                        ("preview_step1", 4000000),
                        ("preview_step2", 100000),
                        ("output_loci_name_buffer", 5),
                        ("query_cov", None),
                        ("smalt_index_wordlen", 8),
                        ("aligner", "bwa"),
                        ("min_SE_refmap_overlap", 17)
        ])

    def __str__(self):
        return "<ipyrad.Assembly object {}>".format(self.name)

    @property
    def stats(self):
        """ Returns a data frame with Sample data and state. """
        nameordered = self.samples.keys()
        nameordered.sort()

        ## Set pandas to display all samples instead of truncating
        pd.options.display.max_rows = len(self.samples)
        statdat = pd.DataFrame([self.samples[i].stats for i in nameordered],
                      index=nameordered).dropna(axis=1, how='all')
        # ensure non h,e columns print as ints
        for column in statdat:
            if column not in ["hetero_est", "error_est"]:
                statdat[column] = np.nan_to_num(statdat[column]).astype(int)
        return statdat


    @property
    def files(self):
        """ Returns a data frame with Sample files. Not very readable... """
        nameordered = self.samples.keys()
        nameordered.sort()
        ## replace curdir with . for shorter printing
        #fullcurdir = os.path.realpath(os.path.curdir)
        return pd.DataFrame([self.samples[i].files for i in nameordered],
                      index=nameordered).dropna(axis=1, how='all')


    def _build_stat(self, idx):
        """ Returns a data frame with Sample stats for each step """
        nameordered = self.samples.keys()
        nameordered.sort()
        newdat = pd.DataFrame([self.samples[i].stats_dfs[idx] \
                               for i in nameordered], index=nameordered)\
                               .dropna(axis=1, how='all')
        return newdat


    ## Test assembly name is valid and raise if it contains any special characters
    def _check_name(self, name):
        invalid_chars = string.punctuation.replace("_", "")\
                                          .replace("-", "")+ " "
        if any(char in invalid_chars for char in name):
            raise IPyradParamsError(BAD_ASSEMBLY_NAME.format(name))


    def _link_fastqs(self, path=None, force=False, append=False, splitnames="_", fields=None, ipyclient=None):
        """
        Create Sample objects from demultiplexed fastq files in sorted_fastq_path,
        or append additional fastq files to existing Samples. This provides
        more flexible file input through the API than available in step1 of the
        command line interface. If passed ipyclient it will run in parallel.

        Note
        ----
        This function is called during step 1 if files are specified in
        'sorted_fastq_path'.

        Parameters
        ----------
        path : str
            Path to the fastq files to be linked to Sample objects. The default
            location is to select all files in the 'sorted_fastq_path'.
            Alternatively a different path can be entered here.

        append : bool
            The default action is to overwrite fastq files linked to Samples if
            they already have linked files. Use append=True to instead append
            additional fastq files to a Sample (file names should be formatted
            the same as usual, e.g., [name]_R1_[optional].fastq.gz).

        splitnames : str
            A string character used to file names. In combination with the
            fields argument can be used to subselect filename fields names.

        fields : list
            A list of indices for the fields to be included in names after
            filnames are split on the splitnames character. Useful for appending
            sequence names which must match existing names. If the largest index
            is greater than the number of split strings in the name the index
            if ignored. e.g., [2,3,4] ## excludes 0, 1 and >4

        force : bool
            Overwrites existing Sample data and statistics.

        Returns
        -------
        str
            Prints the number of new Sample objects created and the number of
            fastq files linked to Sample objects in the Assembly object.
        """

        ## cannot both force and append at once
        if force and append:
            raise IPyradError("Cannot use force and append at the same time.")

        if self.samples and not (force or append):
            raise IPyradError("Files already linked to `{}`.".format(self.name)\
                +" Use force=True to replace all files, or append=True to add"
                +" additional files to existing Samples.")

        ## make sure there is a workdir and workdir/fastqdir
        self.dirs.fastqs = os.path.join(self.paramsdict["project_dir"],
                                        self.name+"_fastqs")
        if not os.path.exists(self.paramsdict["project_dir"]):
            os.mkdir(self.paramsdict["project_dir"])
        #if not os.path.exists(self.dirs.fastqs):
        #    os.mkdir(self.dirs.fastqs)

        ## get path to data files
        if not path:
            path = self.paramsdict["sorted_fastq_path"]
        #print(LINKING_TO_MSG.format(path))

        ## but grab fastq/fq/gz, and then sort
        fastqs = glob.glob(path)
        ## Assert files are not .bz2 format
        if any([i for i in fastqs if i.endswith(".bz2")]):
            raise(IPyradError(NO_SUPPORT_FOR_BZ2.format(path)))
        fastqs = [i for i in fastqs if i.endswith(".gz") \
                                    or i.endswith(".fastq") \
                                    or i.endswith(".fq")]
        LOGGER.debug("linking these files:\n{}".format(fastqs))
        fastqs.sort()
        LOGGER.debug("Linking these fastq files:\n{}".format(fastqs))

        ## raise error if no files are found
        if not fastqs:
            raise IPyradError(NO_FILES_FOUND_PAIRS\
                        .format(self.paramsdict["sorted_fastq_path"]))

        ## link pairs into tuples
        if 'pair' in self.paramsdict["datatype"]:
            ## check that names fit the paired naming convention
            r1_files = [i for i in fastqs if "_R1_" in i]
            r2_files = [i.replace("_R1_", "_R2_") for i in r1_files]

            if r1_files:
                if not any(["_R1_" in i for i in fastqs]):
                    raise IPyradError(
                        "    The sequence _R1_ must be present in file names.")
            else:
                raise IPyradError(PAIRED_FILENAMES_ERROR)

            if len(r1_files) != len(r2_files):
                raise IPyradError(R1_R2_name_error\
                    .format(len(r1_files), len(r2_files)))

            ## Test R2 files actually exist
            if not all([os.path.exists(x) for x in r2_files]):
                examples = [i for i in r2_files if not os.path.exists(i)]
                examples = "\n".join(examples)
                raise IPyradError(MISSING_PAIRFILE_ERROR.format(examples))

            fastqs = [(i, j) for i, j in zip(r1_files, r2_files)]

        ## data are not paired, create empty tuple pair
        else:
            ## print warning if _R2_ is in names when not paired
            if any(["_R2_" in i for i in fastqs]):
                print(NAMES_LOOK_PAIRED_WARNING)
            fastqs = [(i, "") for i in fastqs]

        ## counters for the printed output
        linked = 0
        appended = 0

        ## clear samples if force
        if force:
            self.samples = {}

        ## track parallel jobs
        linkjobs = {}
        if ipyclient:
            lbview = ipyclient.load_balanced_view()

        ## iterate over input files
        for fastqtuple in list(fastqs):
            assert isinstance(fastqtuple, tuple), "fastqs not a tuple."
            ## local counters
            createdinc = 0
            linkedinc = 0
            appendinc = 0
            ## remove file extension from name
            sname = _name_from_file(fastqtuple[0], splitnames, fields)
            LOGGER.debug("New Sample name {}".format(sname))

            if sname not in self.samples:
                ## create new Sample
                LOGGER.debug("Creating new sample - ".format(sname))
                self.samples[sname] = Sample(sname)
                self.samples[sname].stats.state = 1
                self.samples[sname].barcode = None
                self.samples[sname].files.fastqs.append(fastqtuple)
                createdinc += 1
                linkedinc += 1
            else:
                ## if not forcing, shouldn't be here with existing Samples
                if append:
                    #if fastqtuple not in self.samples[sname].files.fastqs:
                    self.samples[sname].files.fastqs.append(fastqtuple)
                    appendinc += 1

                elif force:
                    ## overwrite/create new Sample
                    LOGGER.debug("Overwriting sample - ".format(sname))
                    self.samples[sname] = Sample(sname)
                    self.samples[sname].stats.state = 1
                    self.samples[sname].barcode = None
                    self.samples[sname].files.fastqs.append(fastqtuple)
                    createdinc += 1
                    linkedinc += 1
                else:
                    print("""
        The files {} are already in Sample. Use append=True to append additional
        files to a Sample or force=True to replace all existing Samples.
        """.format(sname))

            ## support serial execution w/o ipyclient
            if not ipyclient:
                if any([linkedinc, createdinc, appendinc]):
                    gzipped = bool(fastqtuple[0].endswith(".gz"))
                    nreads = 0
                    for alltuples in self.samples[sname].files.fastqs:
                        nreads += _zbufcountlines(alltuples[0], gzipped)
                    self.samples[sname].stats.reads_raw = nreads/4
                    self.samples[sname].stats_dfs.s1["reads_raw"] = nreads/4
                    self.samples[sname].state = 1

                    LOGGER.debug("Got reads for sample - {} {}".format(sname,\
                                    self.samples[sname].stats.reads_raw))
                    #created += createdinc
                    linked += linkedinc
                    appended += appendinc

            ## do counting in parallel
            else:
                if any([linkedinc, createdinc, appendinc]):
                    gzipped = bool(fastqtuple[0].endswith(".gz"))
                    for sidx, tup in enumerate(self.samples[sname].files.fastqs):
                        key = sname+"_{}".format(sidx)
                        linkjobs[key] = lbview.apply(_bufcountlines,
                                                    *(tup[0], gzipped))
                    LOGGER.debug("sent count job for {}".format(sname))
                    #created += createdinc
                    linked += linkedinc
                    appended += appendinc

        ## wait for link jobs to finish if parallel
        if ipyclient:
            start = time.time()
            while 1:
                fin = [i.ready() for i in linkjobs.values()]
                elapsed = datetime.timedelta(seconds=int(time.time()-start))
                progressbar(len(fin), sum(fin),
                    ' loading reads         | {} | s1 |'.format(elapsed))
                time.sleep(0.1)
                if len(fin) == sum(fin):
                    print("")
                    break

            ## collect link job results
            sampdict = {i:0 for i in self.samples}
            for result in linkjobs:
                sname = result.rsplit("_", 1)[0]
                nreads = linkjobs[result].result()
                sampdict[sname] += nreads

            for sname in sampdict:
                self.samples[sname].stats.reads_raw = sampdict[sname]/4
                self.samples[sname].stats_dfs.s1["reads_raw"] = sampdict[sname]/4
                self.samples[sname].state = 1

        ## print if data were linked
        #print("  {} new Samples created in '{}'.".format(created, self.name))
        if linked:
            ## double for paired data
            if 'pair' in self.paramsdict["datatype"]:
                linked = linked*2
            if self._headers:
                print("  {} fastq files loaded to {} Samples.".\
                      format(linked, len(self.samples)))
            ## save the location where these files are located
            self.dirs.fastqs = os.path.realpath(os.path.dirname(path))

        if appended:
            if self._headers:
                print("  {} fastq files appended to {} existing Samples.".\
                      format(appended, len(self.samples)))

        ## save step-1 stats. We don't want to write this to the fastq dir, b/c
        ## it is not necessarily inside our project dir. Instead, we'll write 
        ## this file into our project dir in the case of linked_fastqs.
        self.stats_dfs.s1 = self._build_stat("s1")
        self.stats_files.s1 = os.path.join(self.paramsdict["project_dir"],
                                           self.name+
                                           '_s1_demultiplex_stats.txt')
        with open(self.stats_files.s1, 'w') as outfile:
            self.stats_dfs.s1.fillna(value=0).astype(np.int).to_string(outfile)



    def _link_barcodes(self):
        """
        Private function. Links Sample barcodes in a dictionary as
        [Assembly].barcodes, with barcodes parsed from the 'barcodes_path'
        parameter. This function is called during set_params() when setting
        the barcodes_path.
        """

        ## parse barcodefile
        try:
            ## allows fuzzy match to barcodefile name
            barcodefile = glob.glob(self.paramsdict["barcodes_path"])[0]

            ## read in the file
            bdf = pd.read_csv(barcodefile, header=None, delim_whitespace=1)
            bdf = bdf.dropna()

            ## make sure bars are upper case
            bdf[1] = bdf[1].str.upper()

            ## make sure chars are all proper
            if not all(bdf[1].apply(set("RKSYWMCATG").issuperset)):
                LOGGER.warn(BAD_BARCODE)
                raise IPyradError(BAD_BARCODE)

            ## 3rad/seqcap use multiplexed barcodes
            ## We'll concatenate them with a plus and split them later
            if "3rad" in self.paramsdict["datatype"]:
                try:
                    bdf[2] = bdf[2].str.upper()
                    self.barcodes = dict(zip(bdf[0], bdf[1] + "+" + bdf[2]))
                except KeyError as inst:
                    msg = "    3rad assumes multiplexed barcodes. Doublecheck your barcodes file."
                    LOGGER.error(msg)
                    raise IPyradError(msg)
            else:
                ## set attribute on Assembly object
                self.barcodes = dict(zip(bdf[0], bdf[1]))

        except (IOError, IndexError):
            raise IPyradWarningExit(\
                "    Barcodes file not found. You entered: {}"\
                .format(self.paramsdict["barcodes_path"]))

        except ValueError as inst:
            msg = "    Barcodes file format error."
            LOGGER.warn(msg)
            raise IPyradError(inst)



    def _link_populations(self, popdict=None, popmins=None):
        """
        Creates self.populations dictionary to save mappings of individuals to
        populations/sites, and checks that individual names match with Samples.
        Population assigments are used for heirarchical clustering, for
        generating summary stats, and for outputing some file types (.treemix
        for example). Internally stored as a dictionary.

        Note
        ----
        By default a File is read in from `pop_assign_file` with one individual
        per line and space separated pairs of ind pop:

            ind1 pop1
            ind2 pop2
            ind3 pop3
            etc...

        Parameters
        ----------
        popdict : dict
            When using the API it may be easier to simply create a dictionary
            to pass in as an argument instead of reading from an input file.
            This can be done with the `popdict` argument like below:

            pops = {'pop1': ['ind1', 'ind2', 'ind3'], 'pop2': ['ind4', 'ind5']}
            [Assembly]._link_populations(popdict=pops).

        popmins : dict
            If you want to apply a minsamples filter based on populations
            you can add a popmins dictionary. This indicates the number of 
            samples in each population that must be present in a locus for 
            the locus to be retained. Example:

            popmins = {'pop1': 3, 'pop2': 2}

        """
        if not popdict:
            ## glob it in case of fuzzy matching
            popfile = glob.glob(self.paramsdict["pop_assign_file"])[0]
            if not os.path.exists(popfile):
                raise IPyradError("Population assignment file not found: {}"\
                                  .format(self.paramsdict["pop_assign_file"]))


            try:
                ## parse populations file
                popdat = pd.read_csv(popfile, header=None,
                                              delim_whitespace=1,
                                              names=["inds", "pops"], 
                                              comment="#")
                popdict = {key: group.inds.values.tolist() for key, group in \
                                                        popdat.groupby("pops")}

                ## parse minsamples per population if present (line with #)
                mindat = [i.lstrip("#").lstrip().rstrip() for i in \
                          open(popfile, 'r').readlines() if i.startswith("#")]
                if mindat:
                    popmins = {}
                    for i in range(len(mindat)):
                        minlist = mindat[i].replace(",", "").split()
                        popmins.update({i.split(':')[0]:int(i.split(':')[1]) \
                                        for i in minlist})

            except (ValueError, IOError):
                LOGGER.warn("Populations file may be malformed.")
                raise IPyradError("  Populations file malformed - {}"\
                                  .format(popfile))

        else:
            ## pop dict is provided by user
            pass

        ## check popdict. Filter for bad samples
        ## Warn user but don't bail out, could be setting the pops file
        ## on a new assembly w/o any linked samples.
        badsamples = [i for i in itertools.chain(*popdict.values()) \
                      if i not in self.samples.keys()]
        if any(badsamples):
            LOGGER.warn("Some names from population input do not match Sample "\
                        + "names: ".format(", ".join(badsamples)))
            LOGGER.warn("If this is a new assembly this is normal.")

        ## check popmins
        ## cannot have higher min for a pop than there are samples in the pop
        popmax = {i: len(popdict[i]) for i in popdict}
        if not all([popmax[i] >= popmins[i] for i in popdict]):
            raise IPyradWarningExit(\
                " minsample per pop value cannot be greater than the "+
                " number of samples in the pop. Modify the populations file.")

        ## return dict
        self.populations = {i: (popmins[i], popdict[i]) for i in popdict}



    def get_params(self, param=""):
        """ pretty prints params if called as a function """
        fullcurdir = os.path.realpath(os.path.curdir)
        if not param:
            for index, (key, value) in enumerate(self.paramsdict.items()):
                if isinstance(value, str):
                    value = value.replace(fullcurdir+"/", "./")
                sys.stdout.write("  {:<4}{:<28}{:<45}\n"\
                    .format(index, key, value))
        else:
            try:
                if int(param):
                    #sys.stdout.write(self.paramsdict.values()[int(param)-1])
                    return self.paramsdict.values()[int(param)]
            except (ValueError, TypeError, NameError, IndexError):
                try:
                    return self.paramsdict[param]
                except KeyError:
                    return 'key not recognized'



    def set_params(self, param, newvalue):
        """
        Set a parameter to a new value. Raises error if newvalue is wrong type.

        Note
        ----
        Use [Assembly].get_params() to see the parameter values currently
        linked to the Assembly object.

        Parameters
        ----------
        param : int or str
            The index (e.g., 1) or string name (e.g., "project_dir")
            for the parameter that will be changed.

        newvalue : int, str, or tuple
            The new value for the parameter selected for `param`. Use
            `ipyrad.get_params_info()` to get further information about
            a given parameter. If the wrong type is entered for newvalue
            (e.g., a str when it should be an int), an error will be raised.
            Further information about each parameter is also available
            in the documentation.

        Examples
        --------
        ## param 'project_dir' takes only a str as input
        [Assembly].set_params('project_dir', 'new_directory')

        ## param 'restriction_overhang' must be a tuple or str, if str it is 
        ## converted to a tuple with the second entry empty.
        [Assembly].set_params('restriction_overhang', ('CTGCAG', 'CCGG')

        ## param 'max_shared_Hs_locus' can be an int or a float:
        [Assembly].set_params('max_shared_Hs_locus', 0.25)

        """

        ## this includes current params and some legacy params for conversion
        legacy_params = ["edit_cutsites", "trim_overhang"]
        current_params = self.paramsdict.keys()
        allowed_params = current_params + legacy_params

        ## require parameter recognition
        #if not ((param in range(50)) or \
        #        (param in [str(i) for i in range(50)]) or \
        #        (param in allowed_params)):
        if not param in allowed_params:
            raise IPyradParamsError("Parameter key not recognized: {}"\
                                    .format(param))

        ## make string
        param = str(param)
        ## get index if param is keyword arg (this index is now zero based!)
        if len(param) < 3:
            param = self.paramsdict.keys()[int(param)]

        ## run assertions on new param
        try:
            self = _paramschecker(self, param, newvalue)

        except Exception as inst:
            raise IPyradWarningExit(BAD_PARAMETER\
                                    .format(param, inst, newvalue))



    def write_params(self, outfile=None, force=False):
        """ Write out the parameters of this assembly to a file properly
        formatted as input for `ipyrad -p <params.txt>`. A good and
        simple way to share/archive parameter settings for assemblies.
        This is also the function that's used by __main__ to
        generate default params.txt files for `ipyrad -n`
        """
        if outfile is None:
            outfile = "params-"+self.name+".txt"

        ## Test if params file already exists?
        ## If not forcing, test for file and bail out if it exists
        if not force:
            if os.path.isfile(outfile):
                raise IPyradWarningExit(PARAMS_EXISTS.format(outfile))

        with open(outfile, 'w') as paramsfile:
            ## Write the header. Format to 80 columns
            header = "------- ipyrad params file (v.{})".format(ip.__version__)
            header += ("-"*(80-len(header)))
            paramsfile.write(header)

            ## Whip through the current paramsdict and write out the current
            ## param value, the ordered dict index number. Also,
            ## get the short description from paramsinfo. Make it look pretty,
            ## pad nicely if at all possible.
            for key, val in self.paramsdict.iteritems():
                ## If multiple elements, write them out comma separated
                if isinstance(val, list) or isinstance(val, tuple):
                    paramvalue = ", ".join([str(i) for i in val])
                else:
                    paramvalue = str(val)

                ## skip deprecated params
                if key in ["edit_cutsites", "trim_overhang"]:
                    continue

                padding = (" "*(30-len(paramvalue)))
                paramkey = self.paramsdict.keys().index(key)
                paramindex = " ## [{}] ".format(paramkey)
                LOGGER.debug(key, val, paramindex)
                name = "[{}]: ".format(paramname(paramkey))
                description = paraminfo(paramkey, short=True)
                paramsfile.write("\n" + paramvalue + padding + \
                                        paramindex + name + description)



    def branch(self, newname, subsamples=None, infile=None):
        """
        Returns a copy of the Assembly object. Does not allow Assembly
        object names to be replicated in namespace or path.
        """
        ## subsample by removal or keeping.
        remove = 0

        ## is there a better way to ask if it already exists?
        if (newname == self.name or os.path.exists(
                                    os.path.join(self.paramsdict["project_dir"],
                                    newname+".assembly"))):
            print("    Assembly object named {} already exists".format(newname))

        else:
            ## Make sure the new name doesn't have any wacky characters
            self._check_name(newname)

            ## Bozo-check. Carve off 'params-' if it's in the new name.
            if newname.startswith("params-"):
                newname = newname.split("params-")[1]

            ## create a copy of the Assembly obj
            newobj = copy.deepcopy(self)
            newobj.name = newname
            newobj.paramsdict["assembly_name"] = newname

            if subsamples and infile:
                print("Attempting to branch passing in subsample names "\
                        "and an input file, ignoring `subsamples` argument")

            if infile:
                if infile[0] == "-":
                    remove = 1
                    infile = infile[1:]
                if os.path.exists(infile):
                    subsamples = _read_sample_names(infile)

            ## if remove then swap the samples
            if remove:
                subsamples = list(set(self.samples.keys()) - set(subsamples))

            ## create copies of each subsampled Sample obj
            if subsamples:
                for sname in subsamples:
                    if sname in self.samples:
                        newobj.samples[sname] = copy.deepcopy(self.samples[sname])
                    else:
                        print("  Sample name not found: {}".format(sname))
                ## reload sample dict w/o non subsamples
                newobj.samples = {name:sample for name, sample in \
                           newobj.samples.items() if name in subsamples}

            ## create copies of each subsampled Sample obj
            else:
                for sample in self.samples:
                    newobj.samples[sample] = copy.deepcopy(self.samples[sample])

            ## save json of new obj and return object
            newobj.save()
            return newobj



    def save(self):
        """
        Save Assembly object to disk as a JSON file. Used for checkpointing,
        ipyrad auto-saves after every assembly step. File is saved to:
        [project_dir]/[assembly_name].json
        """
        ip.save_json(self)



    def _step1func(self, force, preview, ipyclient):
        """ hidden wrapped function to start step 1 """

        ## check input data files
        sfiles = self.paramsdict["sorted_fastq_path"]
        rfiles = self.paramsdict["raw_fastq_path"]

        ## do not allow both a sorted_fastq_path and a raw_fastq
        if sfiles and rfiles:
            raise IPyradWarningExit(NOT_TWO_PATHS)

        ## but also require that at least one exists
        if not (sfiles or rfiles):
            raise IPyradWarningExit(NO_SEQ_PATH_FOUND)

        ## print headers
        if self._headers:
            if sfiles:
                print("\n  Step 1: Loading sorted fastq data to Samples")
            else:
                print("\n  Step 1: Demultiplexing fastq data to Samples")

        ## if Samples already exist then no demultiplexing
        if self.samples:
            if not force:
                print(SAMPLES_EXIST.format(len(self.samples), self.name))
            else:
                ## overwrite existing data else do demux
                if glob.glob(sfiles):
                    self._link_fastqs(ipyclient=ipyclient, force=force)
                else:
                    #assemble.demultiplex.run(self, preview, ipyclient, force)                    
                    assemble.demultiplex.run2(self, ipyclient, force)

        ## Creating new Samples
        else:
            ## first check if demultiplexed files exist in sorted path
            if glob.glob(sfiles):
                self._link_fastqs(ipyclient=ipyclient)

            ## otherwise do the demultiplexing
            else:
                #assemble.demultiplex.run(self, preview, ipyclient, force)
                assemble.demultiplex.run2(self, ipyclient, force)



    def _step2func(self, samples, force, ipyclient):
        """ hidden wrapped function to start step 2"""

        ## print header
        if self._headers:
            print("\n  Step 2: Filtering reads ")

        ## If no samples in this assembly then it means you skipped step1,
        if not self.samples.keys():
            raise IPyradWarningExit(FIRST_RUN_1)

        ## Get sample objects from list of strings, if API.
        samples = _get_samples(self, samples)

        if not force:
            ## print warning and skip if all are finished
            if all([i.stats.state >= 2 for i in samples]):
                print(EDITS_EXIST.format(len(samples)))
                return

        ## Run samples through rawedit
        assemble.rawedit.run2(self, samples, force, ipyclient)



    def _step3func(self, samples, noreverse, maxindels, force, preview, ipyclient):
        """ hidden wrapped function to start step 3 """
        ## print headers
        if self._headers:
            print("\n  Step 3: Clustering/Mapping reads")

        ## Require reference seq for reference-based methods
        if self.paramsdict['assembly_method'] != "denovo":
            if not self.paramsdict['reference_sequence']:
                raise IPyradError(REQUIRE_REFERENCE_PATH\
                            .format(self.paramsdict["assembly_method"]))
            else:
                ## index the reference sequence
                ## Allow force to reindex the reference sequence
                index_reference_sequence(self, force)

        ## Get sample objects from list of strings
        samples = _get_samples(self, samples)

        ## Check if all/none in the right state
        if not self._samples_precheck(samples, 3, force):
            raise IPyradError(FIRST_RUN_2)

        elif not force:
            ## skip if all are finished
            if all([i.stats.state >= 3 for i in samples]):
                print(CLUSTERS_EXIST.format(len(samples)))
                return

        ## run the step function
        assemble.cluster_within.run(self, samples, noreverse, maxindels,
                                    force, preview, ipyclient)



    def _step4func(self, samples, force, ipyclient):
        """ hidden wrapped function to start step 4 """

        if self._headers:
            print("\n  Step 4: Joint estimation of error rate and heterozygosity")

        ## Get sample objects from list of strings
        samples = _get_samples(self, samples)

        ## Check if all/none in the right state
        if not self._samples_precheck(samples, 4, force):
            raise IPyradError(FIRST_RUN_3)

        elif not force:
            ## skip if all are finished
            if all([i.stats.state >= 4 for i in samples]):
                print(JOINTS_EXIST.format(len(samples)))
                return

        ## send to function
        assemble.jointestimate.run(self, samples, force, ipyclient)



    def _step5func(self, samples, force, ipyclient):
        """ hidden wrapped function to start step 5 """
        ## print header
        if self._headers:
            print("\n  Step 5: Consensus base calling ")
        #else:
        #    print("")

        ## Get sample objects from list of strings
        samples = _get_samples(self, samples)

        ## Check if all/none in the right state
        if not self._samples_precheck(samples, 5, force):
            raise IPyradError(FIRST_RUN_4)

        elif not force:
            ## skip if all are finished
            if all([i.stats.state >= 5 for i in samples]):
                print(CONSENS_EXIST.format(len(samples)))
                return
        ## pass samples to rawedit
        assemble.consens_se.run(self, samples, force, ipyclient)



    def _step6func(self, samples, noreverse, force, randomseed, ipyclient):
        """ hidden function to start Step 6"""

        ## Get sample objects from list of strings
        samples = _get_samples(self, samples)

        ## remove samples that aren't ready
        csamples = self._samples_precheck(samples, 6, force)

        ## print CLI header
        if self._headers:
            print("\n  Step 6: Clustering at {} similarity across {} samples".\
                  format(self.paramsdict["clust_threshold"], len(csamples)))

        ## Check if all/none in the right state
        if not csamples:
            raise IPyradError(FIRST_RUN_5)

        elif not force:
            ## skip if all are finished
            if all([i.stats.state >= 6 for i in csamples]):
                print(DATABASE_EXISTS.format(len(samples)))
                return

        ## run if this point is reached. We no longer check for existing
        ## h5 file, since checking Sample states should suffice.
        assemble.cluster_across.run(self, csamples, noreverse,
                                    force, randomseed, ipyclient)



    def _step7func(self, samples, force, ipyclient):
        """ Step 7: Filter and write output files """

        ## Get sample objects from list of strings
        samples = _get_samples(self, samples)

        if self._headers:
            print("\n  Step 7: Filter and write output files for {} Samples".\
                  format(len(samples)))

        ## Check if all/none of the samples are in the self.database
        try:
            with h5py.File(self.clust_database, 'r') as io5:
                dbset = set(io5["seqs"].attrs['samples'])
                iset = set([i.name for i in samples])

                ## TODO: Handle the case where dbdiff is not empty?
                ## This might arise if someone tries to branch and remove
                ## samples at step 7.
                dbdiff = dbset.difference(iset)
                idiff = iset.difference(dbset)
                if idiff:
                    print(NOT_CLUSTERED_YET\
                    .format(self.database, ", ".join(list(idiff))))

                    ## The the old way that failed unless all samples were
                    ## clustered successfully in step 6. Adding some flexibility
                    ## to allow writing output even if some samples failed.
                    ## raise IPyradWarningExit(msg)

                    ## Remove the samples that aren't ready for writing out
                    ## i.e. only proceed with the samples that are actually
                    ## present in the db
                    samples = [x for x in samples if x.name not in idiff]
        except (IOError, ValueError):
            raise IPyradError(FIRST_RUN_6.format(self.clust_database))

        if not force:
            outdir = os.path.join(self.dirs.project, self.name+"_outfiles")
            if os.path.exists(outdir):
                raise IPyradWarningExit(OUTPUT_EXISTS.format(outdir))

        ## Run step7
        assemble.write_outfiles.run(self, samples, force, ipyclient)



    def _samples_precheck(self, samples, mystep, force):
        """ Return a list of samples that are actually ready for the next step.
            Each step runs this prior to calling run, makes it easier to
            centralize and normalize how each step is checking sample states.
            mystep is the state produced by the current step.
        """
        subsample = []
        ## filter by state
        for sample in samples:
            if sample.stats.state < mystep - 1:
                LOGGER.debug("Sample {} not in proper state."\
                             .format(sample.name))
            else:
                subsample.append(sample)
        return subsample



    def _compatible_params_check(self):
        """ check for mindepths after all params are set, b/c doing it while each
        is being set becomes complicated """

        ## do not allow statistical < majrule
        val1 = self.paramsdict["mindepth_statistical"]
        val2 = self.paramsdict['mindepth_majrule']
        if val1 < val2:
            msg = """
    Warning: mindepth_statistical cannot not be < mindepth_majrule.
    Forcing mindepth_majrule = mindepth_statistical = {}
    """.format(val1)
            LOGGER.warning(msg)
            print(msg)
            self.paramsdict["mindepth_majrule"] = val1



    def run(self, steps=0, force=False, preview=False, show_cluster=0):
        """
        Run assembly steps of an ipyrad analysis. Enter steps as a string,
        e.g., "1", "123", "12345". This step checks for an existing
        ipcluster instance otherwise it raises an exception. The ipyparallel
        connection is made using information from the _ipcluster dict of the
        Assembly class object.
        """
        ## check that mindepth params are compatible, fix and report warning.
        self._compatible_params_check()

        ## wrap everything in a try statement to ensure that we save the
        ## Assembly object if it is interrupted at any point, and also
        ## to ensure proper cleanup of the ipyclient.
        ipyclient = None
        inst = None
        try:
            ## use an existing ipcluster instance
            ipyclient = ip.core.parallel.get_client(**self._ipcluster)

            ## print a message about the cluster status
            ## if MPI setup then we are going to wait until all engines are
            ## ready so that we can print how many cores started on each
            ## host machine exactly.
            if (not ip.__interactive__) or show_cluster:
                print(ip.cluster_info(client=ipyclient))

            ## get the list of steps to run
            if isinstance(steps, int):
                steps = str(steps)
            steps = sorted(list(steps))

            ## print an Assembly name header if inside API
            if ip.__interactive__:
                print("\n  Assembly: {}".format(self.name))

            ## has many fixed arguments right now, but we may add these to
            ## hackerz_only, or they may be accessed in the API.
            if '1' in steps:
                self._step1func(force, preview, ipyclient)
                self.save()
                ipyclient.purge_everything()

            if '2' in steps:
                self._step2func(samples=None, force=force, ipyclient=ipyclient)
                self.save()
                ipyclient.purge_everything()

            if '3' in steps:
                self._step3func(samples=None, noreverse=0, force=force,
                             maxindels=8, preview=preview, ipyclient=ipyclient)
                self.save()
                ipyclient.purge_everything()

            if '4' in steps:
                self._step4func(samples=None, force=force, ipyclient=ipyclient)
                self.save()
                ipyclient.purge_everything()

            if '5' in steps:
                self._step5func(samples=None, force=force, ipyclient=ipyclient)
                self.save()
                ipyclient.purge_everything()

            if '6' in steps:
                self._step6func(samples=None, noreverse=0, randomseed=12345,
                                force=force, ipyclient=ipyclient)
                self.save()
                ipyclient.purge_everything()

            if '7' in steps:
                self._step7func(samples=None, force=force, ipyclient=ipyclient)
                self.save()
                ipyclient.purge_everything()


        ## handle exceptions so they will be raised after we clean up below
        except KeyboardInterrupt as inst:
            LOGGER.info("assembly interrupted by user.")
            raise IPyradWarningExit("\n  Keyboard Interrupt by user. Cleaning up...")

        except IPyradWarningExit as inst:
            LOGGER.error("IPyradWarningExit: %s", inst)
            print("\n  Encountered an error (see details in ./ipyrad_log.txt)"+\
                  "\n  Error summary is below -------------------------------"+\
                  "\n{}".format(inst))

        except Exception as inst:
            LOGGER.error(inst)
            print("\n  Encountered an unexpected error (see ./ipyrad_log.txt)"+\
                  "\n  Error message is below -------------------------------"+\
                  "\n{}".format(inst))

        ## close client when done or interrupted
        finally:
            ## save the Assembly
            self.save()

            ## can't close client if it was never open
            if ipyclient:

                ## abort any jobs still running
                try:
                    ipyclient.abort()
                except ipp.NoEnginesRegistered:
                    pass

                ## if CLI stop ipcluster and close client
                if 'ipyrad-cli' in self._ipcluster["cluster_id"]:
                    LOGGER.info("  shutting down engines")
                    ipyclient.shutdown(hub=True, block=False)
                    ipyclient.close()
                    LOGGER.info("  finished shutdown")
                        
                ## if API, stop jobs and clean queue
                else:
                    if not ipyclient.outstanding:
                        ipyclient.purge_everything()
                    else:
                        ## nanny: kill the engines left running, report kill.
                        ipyclient.shutdown(hub=True, block=False)
                        ipyclient.close()
                        print("\n  warning: ipcluster shutdown and must be restarted")

            ## cleanup funcs, may not be needed when ipyparallel gets a nanny 
            ## func, eventually. Only catches KBD at the moment.
            if inst:
                self._cleanup_and_die(inst)

            ## a final spacer
            if self._headers:
                print("")


    def _cleanup_and_die(self, inst):
        """
        cleanup funcs that can only be run after ipcluster shutdown
        """
        if inst == "s1":
            ip.assemble.demultiplex._cleanup_and_die(self)
        if inst == "s2":
            ip.assemble.rawedit._cleanup_and_die(self)



def _get_samples(self, samples):
    """
    Internal function. Prelude for each step() to read in perhaps
    non empty list of samples to process. Input is a list of sample names,
    output is a list of sample objects."""
    ## if samples not entered use all samples
    if not samples:
        samples = self.samples.keys()

    ## Be nice and allow user to pass in only one sample as a string,
    ## rather than a one element list. When you make the string into a list
    ## you have to wrap it in square braces or else list makes a list of
    ## each character individually.
    if isinstance(samples, str):
        samples = list([samples])

    ## if sample keys, replace with sample obj
    assert isinstance(samples, list), \
        "to subselect samples enter as a list, e.g., [A, B]."
    newsamples = [self.samples.get(key) for key in samples \
                  if self.samples.get(key)]
    strnewsamples = [i.name for i in newsamples]

    ## are there any samples that did not make it into the dict?
    badsamples = set(samples).difference(set(strnewsamples))
    if badsamples:
        outstring = ", ".join(badsamples)
        raise IPyradError(\
        "Unrecognized Sample name(s) not linked to {}: {}"\
        .format(self.name, outstring))

    ## require Samples
    assert newsamples, \
           "No Samples passed in and none in assembly {}".format(self.name)

    return newsamples



def _name_from_file(fname, splitnames, fields):
    """ internal func: get the sample name from any pyrad file """
    ## allowed extensions
    file_extensions = [".gz", ".fastq", ".fq", ".fasta", ".clustS", ".consens"]
    base, _ = os.path.splitext(os.path.basename(fname))

    ## remove read number from name
    base = base.replace("_R1_.", ".")\
               .replace("_R1_", "")\
               .replace("_R1.", ".")

    ## remove extensions, retains '.' in file names.
    while 1:
        tmpb, tmpext = os.path.splitext(base)
        if tmpext in file_extensions:        
            base = tmpb
        else:
            break

    if fields:
        namebits = base.split(splitnames)
        base = []
        for field in fields:
            try:
                base.append(namebits[field])
            except IndexError:
                pass
        base = splitnames.join(base)

    if not base:
        raise IPyradError("""
    Found invalid/empty filename in link_fastqs. Check splitnames argument.
    """)

    return base



def _read_sample_names(fname):
    """ Read in sample names from a plain text file. This is a convenience
    function for branching so if you have tons of sample names you can
    pass in a file rather than having to set all the names at the command
    line.
    """
    try:
        with open(fname, 'r') as infile:
            subsamples = [x.split()[0] for x in infile.readlines() if x.strip()]

    except Exception as inst:
        print("Failed to read input file with sample names.\n{}".format(inst))
        raise inst

    return subsamples



def _expander(namepath):
    """ expand ./ ~ and ../ designators in location names """
    if "~" in namepath:
        namepath = os.path.expanduser(namepath)
    else:
        namepath = os.path.abspath(namepath)
    return namepath



def merge(name, assemblies):
    """
    Creates and returns a new Assembly object in which samples from two or more
    Assembly objects with matching names are 'merged'. Merging does not affect 
    the actual files written on disk, but rather creates new Samples that are 
    linked to multiple data files, and with stats summed.
    """

    ## checks
    assemblies = list(assemblies)

    ## create new Assembly as a branch (deepcopy)
    merged = assemblies[0].branch(name)

    ## get all sample names from all Assemblies
    allsamples = set(merged.samples.keys())
    for iterass in assemblies[1:]:
        allsamples.update(set(iterass.samples.keys()))

    ## Make sure we have the max of all values for max frag length
    ## from all merging assemblies.
    merged._hackersonly["max_fragment_length"] =\
        max([x._hackersonly["max_fragment_length"] for x in assemblies])

    ## warning message?
    warning = 0

    ## iterate over assembly objects, skip first already copied
    for iterass in assemblies[1:]:
        ## iterate over allsamples, add if not in merged
        for sample in iterass.samples:
            ## iterate over stats, skip 'state'
            if sample not in merged.samples:
                merged.samples[sample] = copy.deepcopy(iterass.samples[sample])
                ## if barcodes data present then keep it
                if iterass.barcodes.get(sample):
                    merged.barcodes[sample] = iterass.barcodes[sample]
            else:
                ## merge stats and files of the sample
                for stat in merged.stats.keys()[1:]:
                    merged.samples[sample].stats[stat] += \
                                iterass.samples[sample].stats[stat]
                ## merge file references into a list
                for filetype in ['fastqs', 'edits']:
                    merged.samples[sample].files[filetype] += \
                                iterass.samples[sample].files[filetype]
                if iterass.samples[sample].files["clusters"]:
                    warning += 1

    ## print warning if clusters or later was present in merged assembly
    if warning:
        print("""\
    Warning: the merged Assemblies contained Samples that are identically named,
    and so ipyrad has attempted to merge these Samples. This is perfectly fine to
    do up until step 3, but not after, because at step 3 all reads for a Sample
    should be included during clustering/mapping. Take note, you can merge Assemblies
    at any step *if they do not contain the same Samples*, however, here that is not
    the case. If you wish to proceed with this merged Assembly you will have to
    start from step 3, therefore the 'state' of the Samples in this new merged
    Assembly ({}) have been set to 2.
    """.format(name))
        for sample in merged.samples:
            merged.samples[sample].stats.state = 2
            ## clear stats
            for stat in ["refseq_mapped_reads", "refseq_unmapped_reads",
                         "clusters_total", "clusters_hidepth", "hetero_est",
                         "error_est", "reads_consens"]:
                merged.samples[sample].stats[stat] = 0
            ## clear files
            for ftype in ["mapped_reads", "unmapped_reads", "clusters",
                          "consens", "database"]:
                merged.samples[sample].files[ftype] = []

    ## Set the values for some params that don't make sense inside
    ## merged assemblies
    merged_names = ", ".join([x.name for x in assemblies])
    merged.paramsdict["raw_fastq_path"] = "Merged: " + merged_names
    merged.paramsdict["barcodes_path"] = "Merged: " + merged_names
    merged.paramsdict["sorted_fastq_path"] = "Merged: " + merged_names

    ## return the new Assembly object
    merged.save()
    return merged



def _bufcountlines(filename, gzipped):
    """
    fast line counter. Used to quickly sum number of input reads when running
    link_fastqs to append files. """
    if gzipped:
        fin = gzip.open(filename)
    else:
        fin = open(filename)
    nlines = 0
    buf_size = 1024 * 1024
    read_f = fin.read # loop optimization
    buf = read_f(buf_size)
    while buf:
        nlines += buf.count('\n')
        buf = read_f(buf_size)
    fin.close()
    return nlines


## This is much faster than bufcountlines for really big files
def _zbufcountlines(filename, gzipped):
    """ faster line counter """
    if gzipped:
        cmd1 = ["gunzip", "-c", filename]
    else:
        cmd1 = ["cat", filename]
    cmd2 = ["wc"]

    proc1 = sps.Popen(cmd1, stdout=sps.PIPE, stderr=sps.PIPE)
    proc2 = sps.Popen(cmd2, stdin=proc1.stdout, stdout=sps.PIPE, stderr=sps.PIPE)
    res = proc2.communicate()[0]
    if proc2.returncode:
        raise IPyradWarningExit("error zbufcountlines {}:".format(res))
    LOGGER.info(res)
    nlines = int(res.split()[0])
    return nlines



def _tuplecheck(newvalue, dtype=str):
    """
    Takes a string argument and returns value as a tuple.
    Needed for paramfile conversion from CLI to set_params args
    """

    if isinstance(newvalue, list):
        newvalue = tuple(newvalue)

    if isinstance(newvalue, str):
        newvalue = newvalue.rstrip(")").strip("(")
        try:
            newvalue = tuple([dtype(i.strip()) for i in newvalue.split(",")])

        ## Type error is thrown by tuple if it's applied to a non-iterable.
        except TypeError:
            newvalue = tuple(dtype(newvalue))

        ## If dtype fails to cast any element of newvalue
        except ValueError:
            LOGGER.info("Assembly.tuplecheck() failed to cast to {} - {}"\
                        .format(dtype, newvalue))
            raise

        except Exception as inst:
            LOGGER.info(inst)
            raise SystemExit(\
            "\nError: Param`{}` is not formatted correctly.\n({})\n"\
                 .format(newvalue, inst))

    return newvalue



def _paramschecker(self, param, newvalue):
    """ Raises exceptions when params are set to values they should not be"""

    if param == 'assembly_name':
        ## Make sure somebody doesn't try to change their assembly_name, bad
        ## things would happen. Calling set_params on assembly_name only raises
        ## an informative error. Assembly_name is set at Assembly creation time
        ## and is immutable.
        raise IPyradWarningExit(CANNOT_CHANGE_ASSEMBLY_NAME)

    elif param == 'project_dir':
        expandpath = _expander(newvalue)
        if not expandpath.startswith("/"):
            if os.path.exists(expandpath):
                expandpath = _expander(expandpath)
        ## Forbid spaces in path names
        if " " in expandpath:
            raise IPyradWarningExit(BAD_PROJDIR_NAME.format(expandpath))
        self.paramsdict["project_dir"] = expandpath
        self.dirs["project"] = expandpath

    ## `Merged:` in newvalue for raw_fastq_path indicates that this
    ## assembly is a merge of several others, so this param has no
    ## value for this assembly
    elif param == 'raw_fastq_path':
        if newvalue and not "Merged:" in newvalue:
            fullrawpath = _expander(newvalue)
            if os.path.isdir(fullrawpath):
                raise IPyradWarningExit(RAW_PATH_ISDIR.format(fullrawpath))
            ## if something is found in path
            elif glob.glob(fullrawpath):
                self.paramsdict['raw_fastq_path'] = fullrawpath
            ## else allow empty, tho it can still raise an error in step1
            else:
                raise IPyradWarningExit(NO_RAW_FILE.format(fullrawpath))
        else:
            self.paramsdict['raw_fastq_path'] = ""


    ## `Merged:` in newvalue for barcodes_path indicates that this
    ## assembly is a merge of several others, so this param has no
    ## value for this assembly
    elif param == 'barcodes_path':
        ## if a value was entered check that it exists
        if newvalue and not "Merged:" in newvalue:
            ## also allow for fuzzy match in names using glob
            fullbarpath = glob.glob(_expander(newvalue))[0]
            ## raise error if file is not found
            if not os.path.exists(fullbarpath):
                raise IPyradWarningExit(BARCODE_NOT_FOUND.format(fullbarpath))
            else:
                self.paramsdict['barcodes_path'] = fullbarpath
                self._link_barcodes()

        ## if no path was entered then set barcodes path to empty.
        ## this is checked again during step 1 and will raise an error
        ## if you try demultiplexing without a barcodes file
        else:
            self.paramsdict['barcodes_path'] = ""


    ## `Merged:` in newvalue for sorted_fastq_path indicates that this
    ## assembly is a merge of several others, so this param has no
    ## value for this assembly
    elif param == 'sorted_fastq_path':
        if newvalue and not "Merged:" in newvalue:
            fullsortedpath = _expander(newvalue)

            if os.path.isdir(fullsortedpath):
                raise IPyradWarningExit(SORTED_ISDIR.format(fullsortedpath))
            elif glob.glob(fullsortedpath):
                self.paramsdict['sorted_fastq_path'] = fullsortedpath

            else:
                raise IPyradWarningExit(SORTED_NOT_FOUND.format(fullsortedpath))
        ## if no value was entered then set to "".
        else:
            self.paramsdict['sorted_fastq_path'] = ""


    elif param == 'assembly_method':
        methods = ["denovo", "reference", "denovo+reference", "denovo-reference"]
        assert newvalue in methods, BAD_ASSEMBLY_METHOD.format(newvalue)
        self.paramsdict['assembly_method'] = newvalue


    elif param == 'reference_sequence':
        if newvalue:
            fullrawpath = _expander(newvalue)
            if not os.path.isfile(fullrawpath):
                LOGGER.info("reference sequence file not found.")
                raise IPyradWarningExit(REF_NOT_FOUND.format(fullrawpath))
            self.paramsdict['reference_sequence'] = fullrawpath
        ## if no value was entered the set to "". Will be checked again
        ## at step3 if user tries to do refseq and raise error
        else:
            self.paramsdict['reference_sequence'] = ""


    elif param == 'datatype':
        ## list of allowed datatypes
        datatypes = ['rad', 'gbs', 'ddrad', 'pairddrad',
                     'pairgbs', 'merged', '2brad', 'pair3rad']
        ## raise error if something else
        if str(newvalue) not in datatypes:
            raise IPyradError("""
    datatype {} not recognized, must be one of: {}
    """.format(newvalue, datatypes))
        else:
            self.paramsdict['datatype'] = str(newvalue)
            ## link_barcodes is called before datatypes is set
            ## we need to know the datatype so we can read in
            ## the multiplexed barcodes for 3rad. This seems
            ## a little annoying, but it was better than any
            ## alternatives I could think of.
            if "3rad" in self.paramsdict['datatype'] and not \
            self.paramsdict['sorted_fastq_path'].strip():
                self._link_barcodes()

    elif param == 'restriction_overhang':
        newvalue = _tuplecheck(newvalue, str)
        assert isinstance(newvalue, tuple), """
    cut site must be a tuple, e.g., (TGCAG, '') or (TGCAG, CCGG)"""
        ## Handle the special case where the user has 1
        ## restriction overhang and does not include the trailing comma
        if len(newvalue) == 1:
            ## for gbs users might not know to enter the second cut site
            ## so we do it for them.
            if self.paramsdict["datatype"] == "gbs":
                newvalue += newvalue
            else:
                newvalue += ("",)
        #=======
        #    newvalue = (newvalue[0], "")
        #>>>>>>> d40a5d5086a0d0aace04dd08338ec4ba5341d1f2

        ## Handle 3rad datatype with only 3 cutters
        if len(newvalue) == 3:
            newvalue = (newvalue[0], newvalue[1], newvalue[2], "")
        assert len(newvalue) <= 4, """
    most datasets require 1 or 2 cut sites, e.g., (TGCAG, '') or (TGCAG, CCGG).
    For 3rad/seqcap may be up to 4 cut sites."""
        self.paramsdict['restriction_overhang'] = newvalue

    elif param == 'max_low_qual_bases':
        assert isinstance(int(newvalue), int), """
    max_low_qual_bases must be an integer."""
        self.paramsdict['max_low_qual_bases'] = int(newvalue)

    elif param == 'phred_Qscore_offset':
        assert isinstance(int(newvalue), int), \
            "phred_Qscore_offset must be an integer."
        self.paramsdict['phred_Qscore_offset'] = int(newvalue)

    elif param == 'mindepth_statistical':
        assert isinstance(int(newvalue), int), \
            "mindepth_statistical must be an integer."
        ## do not allow values below 5
        if int(newvalue) < 5:
            raise IPyradError("""
    mindepth statistical cannot be set < 5. Use mindepth_majrule.""")
        else:
            self.paramsdict['mindepth_statistical'] = int(newvalue)

    elif param == 'mindepth_majrule':
        assert isinstance(int(newvalue), int), \
            "mindepth_majrule must be an integer."
        self.paramsdict['mindepth_majrule'] = int(newvalue)

    elif param == 'maxdepth':
        self.paramsdict['maxdepth'] = int(newvalue)

    elif param == 'clust_threshold':
        newvalue = float(newvalue)
        assert (newvalue < 1) & (newvalue > 0), \
        "clust_threshold must be a decimal value between 0 and 1."
        self.paramsdict['clust_threshold'] = newvalue

    elif param == 'max_barcode_mismatch':
        self.paramsdict['max_barcode_mismatch'] = int(newvalue)

    elif param == 'filter_adapters':
        self.paramsdict['filter_adapters'] = int(newvalue)

    elif param == 'filter_min_trim_len':
        newvalue = int(newvalue)
        ## filter_min_trim_len takes precedence over min_SE_refmap_overlap
        ## so if min_trim_len is too small then we'll shrink the overlap
        ## value. If we didn't do this then it would cause problems for
        ## v short reads during reference mapping.
        if newvalue < (self._hackersonly["min_SE_refmap_overlap"] * 2):
            self._hackersonly["min_SE_refmap_overlap"] = newvalue / 2
        self.paramsdict['filter_min_trim_len'] = newvalue

    elif param == 'max_alleles_consens':
        self.paramsdict['max_alleles_consens'] = int(newvalue)

    elif param == 'max_Ns_consens':
        newvalue = _tuplecheck(newvalue, int)
        assert isinstance(newvalue, tuple), \
        "max_Ns_consens should be a tuple e.g., (8, 8)"
        self.paramsdict['max_Ns_consens'] = newvalue

    elif param == 'max_Hs_consens':
        newvalue = _tuplecheck(newvalue, int)
        assert isinstance(newvalue, tuple), \
        "max_Hs_consens should be a tuple e.g., (5, 5)"
        self.paramsdict['max_Hs_consens'] = newvalue

    elif param == 'min_samples_locus':
        self.paramsdict['min_samples_locus'] = int(newvalue)

    elif param == 'max_shared_Hs_locus':
        if isinstance(newvalue, str):
            if newvalue.isdigit():
                newvalue = int(newvalue)
            else:
                try:
                    newvalue = float(newvalue)
                except Exception as inst:
                    raise IPyradParamsError("""
    max_shared_Hs_locus must be int or float, you put: {}""".format(newvalue))
        self.paramsdict['max_shared_Hs_locus'] = newvalue

    elif param == 'max_SNPs_locus':
        newvalue = _tuplecheck(newvalue, int)
        assert isinstance(newvalue, tuple), \
        "max_SNPs_locus should be a tuple e.g., (20, 20)"
        self.paramsdict['max_SNPs_locus'] = newvalue

    elif param == 'max_Indels_locus':
        newvalue = _tuplecheck(newvalue, int)
        assert isinstance(newvalue, tuple), \
        "max_Indels_locus should be a tuple e.g., (5, 100)"
        self.paramsdict['max_Indels_locus'] = newvalue

    ## deprecated but retained for legacy, now uses trim_reads (below)
    elif param == 'edit_cutsites':
        ## Force into a string tuple
        newvalue = _tuplecheck(newvalue)
        ## try converting each tup element to ints
        newvalue = list(newvalue)
        for i in range(2):
            try:
                newvalue[i] = int(newvalue[i])
            except (ValueError, IndexError):
                newvalue.append(0)
                pass
        newvalue = tuple(newvalue)
        ## make sure we have a nice tuple
        if not isinstance(newvalue, tuple):
            raise IPyradWarningExit("""
    Error: edit_cutsites should be a tuple e.g., (0, 5) or ('TGCAG', 6),
    you entered {}
    """.format(newvalue))
        self.paramsdict['edit_cutsites'] = newvalue

    elif param == 'trim_reads':
        ## Force into a string tuple
        newvalue = _tuplecheck(newvalue)
        ## try converting each tup element to ints
        newvalue = list(newvalue)
        for i in range(4):
            try:
                newvalue[i] = int(newvalue[i])
            except (ValueError, IndexError):
                newvalue.append(0)
                pass
        newvalue = tuple(newvalue)
        ## make sure we have a nice tuple
        if not isinstance(newvalue, tuple):
            raise IPyradWarningExit("""
    Error: trim_reads should be a tuple e.g., (0, -5, -5, 0) 
    or (0, 90, 0, 90), or (0, 0, 0, 0). 
    You entered {}\n""".format(newvalue))
        self.paramsdict['trim_reads'] = newvalue        

    ## deprecated but retained for legacy, now named trim_loci 
    elif param == 'trim_overhang':
        newvalue = _tuplecheck(newvalue, str)
        assert isinstance(newvalue, tuple), \
        "trim_overhang should be a tuple e.g., (4, *, *, 4)"
        self.paramsdict['trim_overhang'] = tuple([int(i) for i in newvalue])

    elif param == 'trim_loci':
        newvalue = _tuplecheck(newvalue, str)
        assert isinstance(newvalue, tuple), \
        "trim_overhang should be a tuple e.g., (0, -5, -5, 0)"
        self.paramsdict['trim_loci'] = tuple([int(i) for i in newvalue])


    elif param == 'output_formats':
        ## let's get whatever the user entered as a tuple of letters
        allowed = assemble.write_outfiles.OUTPUT_FORMATS.keys()

<<<<<<< HEAD
        ## Handle the case where output formats is an empty string
        if isinstance(newvalue, str):
            ## strip commas and spaces from string so we have only letters
            newvalue = newvalue.replace(",", "").replace(" ", "")
            newvalue = list(newvalue)
            if not newvalue:
                newvalue = ["*"]
        if isinstance(newvalue, tuple):
            newvalue = list(newvalue)
=======
        if isinstance(newvalue, tuple):
            newvalue = list(newvalue)
        if isinstance(newvalue, str):
            newvalue = [i.strip() for i in newvalue.split(",")]
            ## Handle the case where output formats is empty
            if not any(newvalue):
                newvalue = "*"
>>>>>>> 488144d1
        if isinstance(newvalue, list):
            ## if more than letters, raise an warning
            if any([len(i) > 1 for i in newvalue]):
                LOGGER.warning("""
    'output_formats' params entry is malformed. Setting to * to avoid errors.""")
                newvalue = allowed
            newvalue = tuple(newvalue)
            #newvalue = tuple([i for i in newvalue if i in allowed])
        if "*" in newvalue:
            newvalue = allowed

        ## set the param
        self.paramsdict['output_formats'] = newvalue


    elif param == 'pop_assign_file':
        fullpoppath = _expander(newvalue)

        ## if a path is entered, raise exception if not found
        if newvalue:
            if not os.path.isfile(fullpoppath):
                LOGGER.warn("Population assignment file not found.")
                raise IPyradWarningExit("""
    Warning: Population assignment file not found. This must be an
    absolute path (/home/wat/ipyrad/data/my_popfile.txt) or relative to
    the directory where you're running ipyrad (./data/my_popfile.txt)
    You entered: {}\n""".format(fullpoppath))
        ## should we add a check here that all pop samples are in samples?

            self.paramsdict['pop_assign_file'] = fullpoppath
            self._link_populations()
        else:
            self.paramsdict['pop_assign_file'] = ""


    return self




### ERROR MESSAGES ###################################
MISSING_PAIRFILE_ERROR = """\
    Paired file names must be identical except for _R1_ and _R2_. 
    Example, there are not matching files for samples: \n{}
    """

PAIRED_FILENAMES_ERROR = """\
    Fastq filenames are malformed. R1 must contain the string _R1_ and
    R2 must be identical to R1, excepting the replacement of _R2_ for _R1_.
    """

R1_R2_name_error = """\
    Paired file names must be identical except for _R1_ and _R2_.
    We detect {} R1 files and {} R2 files.
    """

REF_NOT_FOUND = """\
    "Warning: reference sequence file not found. This must be an absolute path
    (/home/wat/ipyrad/data/reference.gz) or relative to the directory where
    you're running ipyrad (./data/reference.gz). You entered:
    {}
    """

BAD_ASSEMBLY_METHOD = """\
    The assembly_method parameter must be one of the following: denovo, reference,
    denovo+reference or denovo-reference. You entered:
    {}.
    """

SORTED_NOT_FOUND = """\
    Error: fastq sequence files in sorted_fastq_path could not be found.
    Please check that the location was entered correctly and that a wild
    card selector (*) was used to select all or a subset of files.
    You entered: {}
    """

SORTED_ISDIR = """\
    Error: You entered the path to a directory for sorted_fastq_path. To
    ensure the correct files in the directory are selected, please use a
    wildcard selector to designate the desired files.
    Example: /home/user/data/*.fastq   ## selects all files ending in '.fastq'
    You entered: {}
    """

BARCODE_NOT_FOUND = """\
    Error: barcodes file not found. This must be an absolute path
    (/home/wat/ipyrad/data/data_barcodes.txt) or relative to the directory
    where you're running ipyrad (./data/data_barcodes.txt). You entered:
    {}
    """

RAW_PATH_ISDIR = """\
    Error: You entered the path to a directory for raw_fastq_path. To
    ensure the correct files in the directory are selected, please use a
    wildcard selector to designate the desired files.
    Example: /home/user/data/*.fastq  ## selects all files ending in '.fastq'
    You entered: {}
    """

BAD_PROJDIR_NAME = """\
    Error: Your project_dir contains a directory with a space in the name.
    This can cause all kinds of funny problems so please rename this
    directory and remove the space. Try replacing the space with an underscore.
    You entered: {}
    """

CANNOT_CHANGE_ASSEMBLY_NAME = """\
    Warning: Assembly name is set at Assembly creation time and is an immutable
    property: You may, however, branch the assembly which will create a copy
    with a new name, but retain a copy of the original Assembly. Here's how:

    Command Line Interface:
        ipyrad -p params-old-name.txt -b new-name

    API (Jupyter Notebook Users):
        new_assembly = my_assembly.branch("new_name")
    """

REQUIRE_ASSEMBLY_NAME = """\
    Assembly name _must_ be set. This is the first parameter in the params.txt
    file, and will be used as a prefix for output files. It should be a short
    string with no special characters, i.e., not a path (no \"/\" characters).
    If you need a suggestion, name it after the organism you're working on.
    """
REQUIRE_REFERENCE_PATH = """\
    Assembly method {} requires that you enter a 'reference_sequence_path'.
    """
BAD_ASSEMBLY_NAME = """\
    No spaces or special characters of any kind are allowed in the assembly 
    name. Special characters include all punctuation except dash '-' and 
    underscore '_'. A good practice is to replace spaces with underscores '_'.
    An example of a good assembly_name is: white_crowned_sparrows 
    
    Here's what you put:
    {}
    """
NO_FILES_FOUND_PAIRS = """\
    No files found in 'sorted_fastq_path': {}
    Check that file names match the required convention for paired datatype
    i.e., paired file names should be identical save for _R1_ and _R2_
    (note the underscores before AND after R*).
    """
NO_SUPPORT_FOR_BZ2 = """\
    Found bz2 formatted files in 'sorted_fastq_path': {}
    ipyrad does not support bz2 files. The only supported formats for samples
    are .gz, .fastq, and .fq. The easiest thing to do is probably go into
    your sorted_fastq_path directory and issue this command `bunzip2 *`. You
    will probably also need to update your params file to reflect the fact
    that sample raw files now probably end with .fq or .fastq.
    """
NAMES_LOOK_PAIRED_WARNING = """\
    Warning: '_R2_' was detected in a file name, which suggests the data may
    be paired-end. If so, you should set the parameter 'datatype' to a paired
    option (e.g., pairddrad or pairgbs) and re-run step 1, which will require
    using the force flag (-f) to overwrite existing data.
    """
BAD_BARCODE = """\
    One or more barcodes contain invalid IUPAC nucleotide code characters.
    Barcodes must contain only characters from this list "RKSYWMCATG".
    Doublecheck your barcodes file is properly formatted.
    """


BAD_PARAMETER = """\
    Error setting parameter '{}'
    {}
    You entered: {}
    """
NOT_TWO_PATHS = """\
    Error: Must enter a raw_fastq_path or sorted_fastq_path, but not both.
    """
NO_SEQ_PATH_FOUND = """\
    Error: Step 1 requires that you enter one of the following:
        (1) a sorted_fastq_path
        (2) a raw_fastq_path + barcodes_path
    """
PARAMS_EXISTS = """
    Error: Params file already exists: {}
    Use force argument to overwrite.
    """
SAMPLES_EXIST = """\
    Skipping: {} Samples already found in Assembly {}.
    (can overwrite with force argument)\
    """
EDITS_EXIST = """\
    Skipping: All {} selected Samples already edited.
    (can overwrite with force argument)\
    """
CLUSTERS_EXIST = """\
    Skipping: All {} selected Samples already clustered.
    (can overwrite with force argument)\
    """
JOINTS_EXIST = """\
    Skipping: All {} selected Samples already joint estimated
    (can overwrite with force argument)\
    """
CONSENS_EXIST = """\
    Skipping: All {} selected Samples already consensus called
    (can overwrite with force argument)\
    """
DATABASE_EXISTS = """\
    Skipping: All {} selected Samples already clustered.
    (can overwrite with force argument)\
    """
NOT_CLUSTERED_YET = """\
    The following Samples do not appear to have been clustered in step6
    (i.e., they are not in {}).
    Check for typos in Sample names, or try running step6 including the
    selected samples.

    Missing: {}
    """
OUTPUT_EXISTS = """\
    Output files already created for this Assembly in:
    {}
    To overwrite, rerun using the force argument. 
    """
FIRST_RUN_1 = """\
    No Samples found. First run step 1 to load raw or demultiplexed fastq
    files from the raw_fastq_path or sorted_fastq_path, respectively.
    """
FIRST_RUN_2 = """\
    No Samples ready to be clustered. First run step 2.
    """
FIRST_RUN_3 = """\
    No Samples ready for estimation. First run step 3.
    """
FIRST_RUN_4 = """\
    No Samples ready for consensus calling. First run step 4.
    """
FIRST_RUN_5 = """\
    No Samples ready for clustering. First run step 5.
    """
FIRST_RUN_6 = """\
    Database file {} not found. First run step 6.
    """

NO_RAW_FILE = """\
    The value entered for the path to the raw fastq file is unrecognized.
    Please be sure this path is correct. Double check the file name and
    the file extension. If it is a relative path be sure the path is
    correct with respect to the directory you're running ipyrad from.
    You entered - {}
    """

LINKING_TO_MSG = """\
  Loading data from: {}"""

########################################################



if __name__ == "__main__":
    ## test...
    DATA = Assembly("test")
    DATA.get_params()
    DATA.set_params(1, "./")
    DATA.get_params()
    print(DATA.log)<|MERGE_RESOLUTION|>--- conflicted
+++ resolved
@@ -1842,7 +1842,7 @@
         ## let's get whatever the user entered as a tuple of letters
         allowed = assemble.write_outfiles.OUTPUT_FORMATS.keys()
 
-<<<<<<< HEAD
+        #<<<<<<< HEAD
         ## Handle the case where output formats is an empty string
         if isinstance(newvalue, str):
             ## strip commas and spaces from string so we have only letters
@@ -1852,15 +1852,15 @@
                 newvalue = ["*"]
         if isinstance(newvalue, tuple):
             newvalue = list(newvalue)
-=======
-        if isinstance(newvalue, tuple):
-            newvalue = list(newvalue)
-        if isinstance(newvalue, str):
-            newvalue = [i.strip() for i in newvalue.split(",")]
-            ## Handle the case where output formats is empty
-            if not any(newvalue):
-                newvalue = "*"
->>>>>>> 488144d1
+        #=======
+        #if isinstance(newvalue, tuple):
+        #    newvalue = list(newvalue)
+        #if isinstance(newvalue, str):
+        #    newvalue = [i.strip() for i in newvalue.split(",")]
+        #    ## Handle the case where output formats is empty
+        #    if not any(newvalue):
+        #        newvalue = "*"
+        #>>>>>>> 488144d1d97240b8b6f6caf9cfb6c023bb6ebb36
         if isinstance(newvalue, list):
             ## if more than letters, raise an warning
             if any([len(i) > 1 for i in newvalue]):
