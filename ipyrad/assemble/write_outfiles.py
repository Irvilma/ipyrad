#!/usr/bin/env python

""" 
Apply filters and write output files. The basic body plan of this
code is as follows:
  * Read in the final aligned clusters file
  * Make sizeable chunks of loci
  * Distribute these chunks to parallel filters
  * Combine output of parallel filters into final loci file
  * Write out the output in full vcf format
"""

from __future__ import print_function
from builtins import range

import pandas as pd
import numpy as np
import datetime
import logging
import shutil
import numba
import copy
import time
import glob
import gzip
import re
import os
from collections import Counter, OrderedDict
import ipyrad
from .util import IPyradWarningExit, splitalleles, BTS, AMBIGS, TRANSFULL

import subprocess as sps

# terrible h5 warning
import warnings
with warnings.catch_warnings(): 
    warnings.filterwarnings("ignore", category=FutureWarning)
    import h5py



LOGGER = logging.getLogger(__name__)


## List of all possible output formats. This is global because it's
## referenced by assembly.py and also paramsinfo. Easier to have it
## centralized. LOCI and VCF are default. Some others are created as
## dependencies of others.

OUTPUT_FORMATS = {
    'l': 'loci',
    'p': 'phy',
    's': 'snps',
    'n': 'nex',
    'k': 'struct',
    'a': 'alleles',
    'g': 'geno',
    'G': "gphocs",
    'u': 'usnps',
    'v': 'vcf',
    't': 'treemix',
    'm': 'migrate-n',
    }  # 'V': 'vcfFull',   ## currently hidden
    


def run(data, samples, force, ipyclient):
    """
    Check all samples requested have been clustered (state=6), make output
    directory, then create the requested outfiles. Excluded samples are already
    removed from samples.
    """

    ## prepare dirs
    data.dirs.outfiles = os.path.join(
        data.dirs.project, data.name + "_outfiles")
    if not os.path.exists(data.dirs.outfiles):
        os.mkdir(data.dirs.outfiles)

    ## make the snps/filters data base, fills the dups and inds filters
    ## and fills the splits locations
    data.database = os.path.join(data.dirs.outfiles, data.name + ".hdf5")
    init_arrays(data)

    ## Apply filters to supercatg and superhdf5 with selected samples
    ## and fill the filters and edge arrays.
    filter_all_clusters(data, samples, ipyclient)

    ## Everything needed is in the now filled h5 database. Filters were applied
    ## with 'samples' taken into account. Now we create the loci file (default)
    ## output and build a stats file.
    data.outfiles.loci = os.path.join(data.dirs.outfiles, data.name + ".loci")
    data.outfiles.alleles = os.path.join(
        data.dirs.outfiles, data.name + ".alleles.loci")
    make_loci_and_stats(data, samples, ipyclient)

    ## OPTIONAL OUTPUTS:
    output_formats = list(data.paramsdict["output_formats"])

    ## held separate from *output_formats cuz it's big and parallelized
    if any([x in output_formats for x in ["v", "V"]]):
        full = "V" in output_formats
        try:
            make_vcf(data, samples, ipyclient, full=full)
        except IPyradWarningExit as inst:
            ## Something fsck vcf build. Sometimes this is simply a memory
            ## issue, so trap the exception and allow it to try building
            ## the other output formats.
            print("  Error building vcf. See ipyrad_log.txt for details.")
            LOGGER.error(inst)

    ## make other array-based formats, recalcs keeps and arrays
    make_outfiles(data, samples, output_formats, ipyclient)

    ## print friendly message
    shortpath = data.dirs.outfiles.replace(os.path.expanduser("~"), "~")
    print("{}Outfiles written to: {}\n".format(data._spacer, shortpath))



def make_stats(data, samples, samplecounts, locuscounts):
    """ write the output stats file and save to Assembly obj."""

    ## get meta info
    with h5py.File(data.clust_database, 'r') as io5:
        anames = np.array([i.decode() for i in io5["seqs"].attrs["samples"]])
        nloci = io5["seqs"].shape[0]
        optim = io5["seqs"].attrs["chunksize"][0]

    ## open the out handle. This will have three data frames saved to it.
    ## locus_filtering, sample_coverages, and snp_distributions
    data.stats_files.s7 = os.path.join(
        data.dirs.outfiles, data.name + "_stats.txt")
    outstats = open(data.stats_files.s7, 'w')

    ########################################################################
    ## get stats for locus_filtering, use chunking.
    filters = np.zeros(6, dtype=int)
    passed = 0
    start = 0

    piscounts = Counter()
    varcounts = Counter()
    for i in range(200):
        piscounts[i] = 0
        varcounts[i] = 0


    applied = pd.Series([0] * 8,
        name="applied_order",
        index=[
        "total_prefiltered_loci",
        "filtered_by_rm_duplicates",
        "filtered_by_max_indels",
        "filtered_by_max_snps",
        "filtered_by_max_shared_het",
        "filtered_by_min_sample",
        "filtered_by_max_alleles",
        "total_filtered_loci"])

    ## load the h5 database
    co5 = h5py.File(data.database, 'r')

    while start < nloci:
        hslice = [start, start + optim]
        ## load each array
        afilt = co5["filters"][hslice[0]:hslice[1], ]
        asnps = co5["snps"][hslice[0]:hslice[1], ]

        ## get subarray results from filter array
        # max_indels, max_snps, max_hets, min_samps, bad_edges, max_alleles
        filters += afilt.sum(axis=0)
        applied["filtered_by_rm_duplicates"] += afilt[:, 0].sum()
        mask = afilt[:, 0].astype(np.bool)
        applied["filtered_by_max_indels"] += afilt[~mask, 1].sum()
        mask = afilt[:, 0:2].sum(axis=1).astype(np.bool)
        applied["filtered_by_max_snps"] += afilt[~mask, 2].sum()
        mask = afilt[:, 0:3].sum(axis=1).astype(np.bool)
        applied["filtered_by_max_shared_het"] += afilt[~mask, 3].sum()
        mask = afilt[:, 0:4].sum(axis=1).astype(np.bool)
        applied["filtered_by_min_sample"] += afilt[~mask, 4].sum()
        mask = afilt[:, 0:5].sum(axis=1).astype(np.bool)
        applied["filtered_by_max_alleles"] += afilt[~mask, 5].sum()

        passed += np.sum(afilt.sum(axis=1) == 0)

        ## get filter to count snps for only passed loci
        ## should we filter by all vars, or just by pis? doing all var now.
        apply_filter = afilt.sum(axis=1).astype(np.bool)

        ## get snps counts
        snplocs = asnps[~apply_filter, :].sum(axis=1)
        varlocs = snplocs.sum(axis=1)
        varcounts.update(Counter(varlocs))
        #snpcounts.update(Counter(snplocs[:, 0]))
        piscounts.update(Counter(snplocs[:, 1]))

        ## increase counter to advance through h5 database
        start += optim

    ## record filtering of loci from total to final
    filtdat = pd.Series(np.concatenate([[nloci], filters, [passed]]),
        name="total_filters",
        index=[
        "total_prefiltered_loci",
        "filtered_by_rm_duplicates",
        "filtered_by_max_indels",
        "filtered_by_max_snps",
        "filtered_by_max_shared_het",
        "filtered_by_min_sample",
        "filtered_by_max_alleles",
        "total_filtered_loci"])


    retained = pd.Series([0] * 8,
        name="retained_loci",
        index=[
        "total_prefiltered_loci",
        "filtered_by_rm_duplicates",
        "filtered_by_max_indels",
        "filtered_by_max_snps",
        "filtered_by_max_shared_het",
        "filtered_by_min_sample",
        "filtered_by_max_alleles",
        "total_filtered_loci"])
    retained["total_prefiltered_loci"] = nloci
    retained["filtered_by_rm_duplicates"] = nloci - applied["filtered_by_rm_duplicates"]
    retained["filtered_by_max_indels"] = retained["filtered_by_rm_duplicates"] - applied["filtered_by_max_indels"]
    retained["filtered_by_max_snps"] = retained["filtered_by_max_indels"] - applied["filtered_by_max_snps"]
    retained["filtered_by_max_shared_het"] = retained["filtered_by_max_snps"] - applied["filtered_by_max_shared_het"]
    retained["filtered_by_min_sample"] = retained["filtered_by_max_shared_het"] - applied["filtered_by_min_sample"]
    retained["filtered_by_max_alleles"] = retained["filtered_by_min_sample"] - applied["filtered_by_max_alleles"]
    retained["total_filtered_loci"] = passed


    print("\n\n## The number of loci caught by each filter." + \
          "\n## ipyrad API location: [assembly].stats_dfs.s7_filters\n",
          file=outstats)
    data.stats_dfs.s7_filters = pd.DataFrame([filtdat, applied, retained]).T
    data.stats_dfs.s7_filters.to_string(buf=outstats)


    ########################################################################
    ## make dataframe of sample_coverages
    ## samplecounts is len of anames from db. Save only samples in samples.
    #print(samplecounts)
    #samples = [i.name for i in samples]
    ## get sample names in the order of anames
    #sids = [list(anames).index(i) for i in samples]
    #covdict = {name: val for name, val in zip(np.array(samples)[sidx], samplecounts)}
    #covdict = {name: val for name, val in zip(samples, samplecounts[sidx])}
    covdict = pd.Series(samplecounts, name="sample_coverage", index=anames)
    covdict = covdict[covdict != 0]
    print("\n\n\n## The number of loci recovered for each Sample." + \
          "\n## ipyrad API location: [assembly].stats_dfs.s7_samples\n",
          file=outstats)
    data.stats_dfs.s7_samples = pd.DataFrame(covdict)
    data.stats_dfs.s7_samples.to_string(buf=outstats)


    ########################################################################
    ## get stats for locus coverage
    lrange = range(1, len(samples) + 1)
    locdat = pd.Series(locuscounts, name="locus_coverage", index=lrange)
    start = data.paramsdict["min_samples_locus"] - 1
    locsums = pd.Series({i: np.sum(locdat.values[start:i]) for i in lrange},
                        name="sum_coverage", index=lrange)
    print("\n\n\n## The number of loci for which N taxa have data." + \
          "\n## ipyrad API location: [assembly].stats_dfs.s7_loci\n",
          file=outstats)
    data.stats_dfs.s7_loci = pd.concat([locdat, locsums], axis=1)
    data.stats_dfs.s7_loci.to_string(buf=outstats)


    #########################################################################
    ## get stats for SNP_distribution
    try:
        smax = max([i + 1 for i in varcounts if varcounts[i]])
    except Exception as inst:
        raise IPyradWarningExit("""
    Exception: empty varcounts array. This could be because no samples 
    passed filtering, or it could be because you have overzealous filtering.
    Check the values for `trim_loci` and make sure you are not trimming the
    edge too far
    """)

    vardat = pd.Series(varcounts, name="var", index=range(smax)).fillna(0)
    sumd = {}
    for i in range(smax):
        sumd[i] = np.sum([i * vardat.values[i] for i in range(i + 1)])
    varsums = pd.Series(sumd, name="sum_var", index=range(smax))

    pisdat = pd.Series(piscounts, name="pis", index=range(smax)).fillna(0)
    sumd = {}
    for i in range(smax):
        sumd[i] = np.sum([i * pisdat.values[i] for i in range(i + 1)])
    pissums = pd.Series(sumd, name="sum_pis", index=range(smax))

    print("\n\n\n## The distribution of SNPs (var and pis) per locus."+\
          "\n## var = Number of loci with n variable sites (pis + autapomorphies)"+\
          "\n## pis = Number of loci with n parsimony informative site (minor allele in >1 sample)"+\
          "\n## ipyrad API location: [assembly].stats_dfs.s7_snps\n",
          file=outstats)
    data.stats_dfs.s7_snps = pd.concat(
        [vardat, varsums, pisdat, pissums], axis=1)
    data.stats_dfs.s7_snps.to_string(buf=outstats)

    ##########################################################################
    ## print the stats summary (-r summary) with final sample loci data.
    fullstat = data.stats
    fullstat['state'] = 7
    fullstat["loci_in_assembly"] = data.stats_dfs.s7_samples

    print("\n\n\n## Final Sample stats summary\n", file=outstats)
    fullstat.to_string(buf=outstats)

    ## close it
    outstats.close()
    co5.close()



def select_samples(dbsamples, samples, pidx=None):
    """
    Get the row index of samples that are included. If samples are in the
    'excluded' they were already filtered out of 'samples' during _get_samples.
    """
    ## get index from dbsamples
<<<<<<< HEAD
    samples = [i.name.encode() for i in samples]
    sidx = [list(dbsamples).index(i) for i in samples]
=======
    samples = [i.name for i in samples]
    if pidx:
        sidx = [list(dbsamples[pidx]).index(i) for i in samples]
    else:
        sidx = [list(dbsamples).index(i) for i in samples]
>>>>>>> 4e21eaee
    sidx.sort()
    return sidx



def filter_all_clusters(data, samples, ipyclient):
    """
    Open the clust_database HDF5 array with seqs, catg, and filter data. 
    Fill the remaining filters. If this assembly was branched to exclude taxa
    since step 6 then we skip that taxa from the database.
    """
    ## create loadbalanced ipyclient
    lbview = ipyclient.load_balanced_view()

    ## get chunk size from the HD5 array and close
    with h5py.File(data.clust_database, 'r') as io5:
        ## the size of chunks for reading/writing
        optim = io5["seqs"].attrs["chunksize"][0]
        ## the samples in the database in their locus order
        dbsamples = io5["seqs"].attrs["samples"]
        ## the total number of loci
        nloci = io5["seqs"].shape[0]

    ## make a tmp directory for saving chunked arrays to
    chunkdir = os.path.join(data.dirs.outfiles, data.name + "_tmpchunks")
    if not os.path.exists(chunkdir):
        os.mkdir(chunkdir)

    ## get the indices of the samples that we are going to include
    sidx = select_samples(dbsamples, samples)

    ## do the same for the populations samples
    if data.populations:
        data._populations = {}
        for pop in data.populations:
            try:
                _samps = [data.samples[i] for i in data.populations[pop][1]]
                data._populations[pop] = (
                    data.populations[pop][0],
                    select_samples(dbsamples, _samps, sidx))
            except:
                print("Sample in populations file not present in assembly - {}"
                      .format(data.populations[pop][1]))
                raise
                                                
    LOGGER.info("samples %s \n, dbsamples %s \n, sidx %s \n",
                samples, dbsamples, sidx)

    ## Put inside a try statement so we can delete tmpchunks
    try:
        ## load a list of args to send to Engines. Each arg contains the index
        ## to sample optim loci from catg, seqs, filters &or edges, which will
        ## be loaded on the remote Engine.

        ## create job queue
        start = time.time()
        printstr = ("filtering loci", "s7")
        fasyncs = {}
        submitted = 0
        while submitted < nloci:
            hslice = np.array([submitted, submitted + optim])
            args = (data, sidx, hslice)
            fasyncs[hslice[0]] = lbview.apply(filter_stacks, *args)
            submitted += optim

        ## run filter_stacks on all chunks
        while 1:
            readies = [i.ready() for i in fasyncs.values()]
            data._progressbar(len(readies), sum(readies), start, printstr)
            time.sleep(0.1)
            if sum(readies) == len(readies):
                break

        ## raise error if any jobs failed
        print("")
        for rasync in fasyncs:
            if not fasyncs[rasync].successful():
                LOGGER.error("error in filter_stacks on chunk %s: %s",
                             rasync, fasyncs[rasync].exception())
                raise IPyradWarningExit(
                    "error in filter_stacks on chunk {}: {}"
                    .format(rasync, fasyncs[rasync].exception()))
        ipyclient.purge_everything()

        ## get all the saved tmp arrays for each slice
        tmpsnp = glob.glob(os.path.join(chunkdir, "snpf.*.npy"))
        tmphet = glob.glob(os.path.join(chunkdir, "hetf.*.npy"))
        tmpmin = glob.glob(os.path.join(chunkdir, "minf.*.npy"))
        tmpedg = glob.glob(os.path.join(chunkdir, "edgf.*.npy"))
        tmppld = glob.glob(os.path.join(chunkdir, "pldf.*.npy"))
        tmpind = glob.glob(os.path.join(chunkdir, "indf.*.npy"))

        ## sort array files within each group
        arrdict = OrderedDict([('ind', tmpind),
                               ('snp', tmpsnp), ('het', tmphet),
                               ('min', tmpmin), ('edg', tmpedg),
                               ('pld', tmppld)])
        for arrglob in arrdict.values():
            arrglob.sort(key=lambda x: int(x.rsplit(".")[-2]))

        # re-load the full filter array who's order is
        # ["duplicates", "max_indels", "max_snps", "max_hets", "min_samps", "max_alleles"]
        io5 = h5py.File(data.database, 'r+')
        superfilter = np.zeros(io5["filters"].shape, io5["filters"].dtype)

        ## iterate across filter types (dups is already filled)
        ## we have [4,4] b/c minf and edgf both write to minf
        for fidx, ftype in zip([1, 2, 3, 4, 4, 5], arrdict.keys()):
            ## fill in the edgefilters
            for ffile in arrdict[ftype]:
                ## grab a file and get it's slice
                hslice = int(ffile.split(".")[-2])
                ## load in the array
                arr = np.load(ffile)
                ## store slice into full array (we use += here because the minf
                ## and edgf arrays both write to the same filter).
                superfilter[hslice:hslice + optim, fidx] += arr

        ## store to DB
        io5["filters"][:] += superfilter
        del arr, superfilter

        ## store the other arrayed values (edges, snps)
        edgarrs = glob.glob(os.path.join(chunkdir, "edgearr.*.npy"))
        snparrs = glob.glob(os.path.join(chunkdir, "snpsarr.*.npy"))

        ## sort array files within each group
        arrdict = OrderedDict([('edges', edgarrs), ('snps', snparrs)])
        for arrglob in arrdict.values():
            arrglob.sort(key=lambda x: int(x.rsplit(".")[-2]))

        ## fill the edge array, splits are already in there.
        superedge = np.zeros(io5['edges'].shape, io5['edges'].dtype)
        for ffile in arrdict['edges']:
            ## grab a file and get it's slice
            hslice = int(ffile.split(".")[-2])
            ## load in the array w/ shape (hslice, 5)
            arr = np.load(ffile)
            ## store slice into full array
            superedge[hslice:hslice + optim, :] = arr
        io5["edges"][:, :] = superedge
        del arr, superedge

        ## fill the snps array. shape= (nloci, maxlen, 2)
        supersnps = np.zeros(io5['snps'].shape, io5['snps'].dtype)
        for ffile in arrdict['snps']:
            ## grab a file and get it's slice
            hslice = int(ffile.split(".")[-2])
            ## load in the array w/ shape (hslice, maxlen, 2)
            arr = np.load(ffile)
            ## store slice into full array
            LOGGER.info("shapes, %s %s", supersnps.shape, arr.shape)
            supersnps[hslice:hslice + optim, :, :] = arr
        io5["snps"][:] = supersnps
        del arr
        io5.close()

    finally:
        ## clean up the tmp files/dirs even if we failed.
        try:
            LOGGER.info("finished filtering")
            shutil.rmtree(chunkdir)
        except (IOError, OSError):
            pass



def padnames(names):
    """ pads names for loci output """

    ## get longest name
    longname_len = max(len(i) for i in names)
    ## Padding distance between name and seq.
    padding = 5
    ## add pad to names
    pnames = [name + " " * (longname_len - len(name) + padding)
              for name in names]
    snppad = "//" + " " * (longname_len - 2 + padding)
    return np.array(pnames), snppad



## incorporating samples...
def make_loci_and_stats(data, samples, ipyclient):
    """
    Makes the .loci file from h5 data base. Iterates by optim loci at a
    time and write to file. Also makes alleles file if requested.
    """
    ## start vcf progress bar
    start = time.time()
    printstr = ("building loci/stats", "s7")
    data._progressbar(20, 0, start, printstr)

    ## get some db info
    with h5py.File(data.clust_database, 'r') as io5:
        ## will iterate optim loci at a time
        optim = io5["seqs"].attrs["chunksize"][0]
        nloci = io5["seqs"].shape[0]
        anames = np.array([i.decode() for i in io5["seqs"].attrs["samples"]])

    ## get name and snp padding
    pnames, snppad = padnames(anames)
    snames = [i.name for i in samples]
    smask = np.array([i not in snames for i in anames])

    ## keep track of how many loci from each sample pass all filters
    samplecov = np.zeros(len(anames), dtype=np.int32)

    ## set initial value to zero for all values above min_samples_locus
    #for cov in range(data.paramsdict["min_samples_locus"], len(anames)+1):
    locuscov = Counter()
    for cov in range(len(anames) + 1):
        locuscov[cov] = 0

    ## client for sending jobs to parallel engines
    lbview = ipyclient.load_balanced_view()

    ## send jobs in chunks
    loci_asyncs = {}
    for istart in range(0, nloci, optim):
        args = [data, optim, pnames, snppad, smask, istart, samplecov, locuscov, 1]
        loci_asyncs[istart] = lbview.apply(locichunk, args)

    while 1:
        done = [i.ready() for i in loci_asyncs.values()]
        data._progressbar(len(done), sum(done), start, printstr)
        time.sleep(0.1)
        if len(done) == sum(done):
            break

    ## check for errors
    print("")
    for job in loci_asyncs:
        if loci_asyncs[job].ready() and not loci_asyncs[job].successful():
            LOGGER.error("error in building loci [%s]: %s",
                         job, loci_asyncs[job].exception())
            raise IPyradWarningExit(loci_asyncs[job].exception())

    ## concat and cleanup
    results = [i.get() for i in loci_asyncs.values()]
    ## update dictionaries
    for chunk in results:
        samplecov += chunk[0]
        locuscov.update(chunk[1])

    ## get all chunk files
    tmploci = glob.glob(data.outfiles.loci + ".[0-9]*")
    ## sort by start value
    tmploci.sort(key=lambda x: int(x.split(".")[-1]))

    ## write tmpchunks to locus file
    locifile = open(data.outfiles.loci, 'w')
    for tmploc in tmploci:
        with open(tmploc, 'r') as inloc:
            locdat = inloc.read()
            locifile.write(locdat)
            os.remove(tmploc)
    locifile.close()

    ## make stats file from data
    make_stats(data, samples, samplecov, locuscov)

    ## repeat for alleles output
    if "a" in data.paramsdict["output_formats"]:

        printstr = ("building alleles", "s7")
        loci_asyncs = {}
        for istart in range(0, nloci, optim):
            args = [data, optim, pnames, snppad, smask, istart, samplecov, locuscov, 0]
            loci_asyncs[istart] = lbview.apply(locichunk, args)

        while 1:
            done = [i.ready() for i in loci_asyncs.values()]
            data._progressbar(len(done), sum(done), start, printstr)
            time.sleep(0.1)
            if len(done) == sum(done):
                break

        ## check for errors
        print("")
        for job in loci_asyncs:
            if loci_asyncs[job].ready() and not loci_asyncs[job].successful():
                LOGGER.error("error in building alleles [%s]: %s",
                             job, loci_asyncs[job].exception())
                raise IPyradWarningExit(loci_asyncs[job].exception())

        ## concat and cleanup
        #results = [i.get() for i in loci_asyncs.values()]

        ## get all chunk files
        tmploci = glob.glob(data.outfiles.loci + ".[0-9]*")
        ## sort by start value
        tmploci.sort(key=lambda x: int(x.split(".")[-1]))

        ## write tmpchunks to locus file
        locifile = open(data.outfiles.alleles, 'w')
        for tmploc in tmploci:
            with open(tmploc, 'r') as inloc:
                locdat = inloc.read()
                inalleles = get_alleles(locdat)
                locifile.write(inalleles)
                os.remove(tmploc)
        locifile.close()



def get_alleles(locdat):
    locs = []
    for loc in locdat.split("|\n"):
        lines = loc.split("\n")
        inloc = []
        for line in lines[:-1]:
            try:
                #LOGGER.info("line %s...", line)
                firstspace = line.index(" ")
                lastspace = line.rindex(" ")
                spacer = lastspace - firstspace + 1
                name, seq = line.split()
                seq1, seq2 = splitalleles(seq)
                LOGGER.info("""
                    seqx %s
                    seq1 %s
                    seq2 %s
                    """, seq, seq1, seq2)
                inloc.append(name + "_0" + spacer * " " + seq1)
                inloc.append(name + "_1" + spacer * " " + seq2)
            except ValueError as inst:
                LOGGER.debug("Found empty locus, all samples filtered.")
        if inloc:
            inloc.append("//  " + lines[-1][2:] + "|")
            locs.append("\n".join(inloc))

    return "\n".join(locs) + "\n"



def locichunk(args):
    """
    Function from make_loci to apply to chunks. smask is sample mask.
    """
    ## parse args
    data, optim, pnames, snppad, smask, start, samplecov, locuscov, upper = args

    ## this slice
    #LOGGER.debug("locichunk: {}".format(start))
    hslice = [start, start + optim]

    ## get filter db info
    co5 = h5py.File(data.database, 'r')
    afilt = co5["filters"][hslice[0]:hslice[1], ]
    aedge = co5["edges"][hslice[0]:hslice[1], ]
    asnps = co5["snps"][hslice[0]:hslice[1], ]

    ## get seqs db
    io5 = h5py.File(data.clust_database, 'r')
    if upper:
        aseqs = np.char.upper(io5["seqs"][hslice[0]:hslice[1], ])
    else:
        aseqs = io5["seqs"][hslice[0]:hslice[1], ]

    ## which loci passed all filters
    keep = np.where(np.sum(afilt, axis=1) == 0)[0]
    store = []

    ## write loci that passed after trimming edges, then write snp string
    for iloc in keep:
        edg = aedge[iloc]
        #LOGGER.info("!!!!!! iloc edg %s, %s", iloc, edg)
        args = [iloc, pnames, snppad, edg, aseqs, asnps, smask, samplecov, locuscov, start]
        if edg[4]:
            outstr, samplecov, locuscov = enter_pairs(*args)
            store.append(outstr)
        else:
            outstr, samplecov, locuscov = enter_singles(*args)
            store.append(outstr)

    ## write to file and clear store
    tmpo = os.path.join(
        data.dirs.outfiles, data.name + ".loci.{}".format(start))
    with open(tmpo, 'w') as tmpout:
        tmpout.write("\n".join(store) + "\n")

    ## close handles
    io5.close()
    co5.close()

    ## return sample counter
    return samplecov, locuscov, start



def enter_pairs(iloc, pnames, snppad, edg, aseqs, asnps, smask, samplecov, locuscov, start):
    """ enters funcs for pairs """

    ## snps was created using only the selected samples.
    LOGGER.info("edges in enter_pairs %s", edg)
    seq1 = aseqs[iloc, :, edg[0]:edg[1] + 1]
    snp1 = asnps[iloc, edg[0]:edg[1] + 1, ]

    ## the 2nd read edges are +5 for the spacer
    seq2 = aseqs[iloc, :, edg[2]:edg[3] + 1]
    snp2 = asnps[iloc, edg[2]:edg[3] + 1, ]

    ## remove rows with all Ns, seq has only selected samples
    nalln = np.all(seq1 == b"N", axis=1)

    ## make mask of removed rows and excluded samples. Use the inverse
    ## of this to save the coverage for samples
    nsidx = nalln + smask
    LOGGER.info("nsidx %s, nalln %s, smask %s", nsidx, nalln, smask)
    samplecov = samplecov + np.invert(nsidx).astype(np.int32)
    LOGGER.info("samplecov %s", samplecov)
    idx = np.sum(np.invert(nsidx).astype(np.int32))
    LOGGER.info("idx %s", idx)
    locuscov[idx] += 1

    ## select the remaining names in order
    seq1 = seq1[~nsidx, ]
    seq2 = seq2[~nsidx, ]
    names = pnames[~nsidx]

    ## save string for printing, excluding names not in samples
    outstr = "\n".join(
        [name + s1.tostring().decode() + "nnnn" + s2.tostring().decode() 
        for name, s1, s2 in zip(names, seq1, seq2)])

    #LOGGER.info("s1 %s", s1.tostring())
    #LOGGER.info("s2 %s", s2.tostring())

    ## get snp string and add to store
    snpstring1 = ["-" if snp1[i, 0] else \
                 "*" if snp1[i, 1] else \
                 " " for i in range(len(snp1))]
    snpstring2 = ["-" if snp2[i, 0] else \
                 "*" if snp2[i, 1] else \
                 " " for i in range(len(snp2))]

    #npis = str(snpstring1+snpstring2).count("*")
    #nvars = str(snpstring1+snpstring2).count("-") + npis
    outstr += "\n" + snppad + "".join(snpstring1) + \
              "    " + "".join(snpstring2) + "|{}|".format(iloc + start)
    # "|LOCID={},DBID={},NVAR={},NPIS={}|"\
    # .format(1+iloc+start, iloc, nvars, npis)

    return outstr, samplecov, locuscov



def enter_singles(iloc, pnames, snppad, edg, aseqs, asnps, smask, samplecov, locuscov, start):
    """ enter funcs for SE or merged data """

    ## grab all seqs between edges
    seq = aseqs[iloc, :, edg[0]:edg[1] + 1]
    ## snps was created using only the selected samples, and is edge masked.
    ## The mask is for counting snps quickly, but trimming is still needed here
    ## to make the snps line up with the seqs in the snp string.
    snp = asnps[iloc, edg[0]:edg[1] + 1, ]

    ## remove rows with all Ns, seq has only selected samples
    nalln = np.all(seq == b"N", axis=1)

    ## make mask of removed rows and excluded samples. Use the inverse
    ## of this to save the coverage for samples
    nsidx = nalln + smask
    samplecov = samplecov + np.invert(nsidx).astype(np.int32)
    idx = np.sum(np.invert(nsidx).astype(np.int32))
    locuscov[idx] += 1

    ## select the remaining names in order
    seq = seq[~nsidx, ]
    names = pnames[~nsidx]

    ## save string for printing, excluding names not in samples
    outstr = "\n".join(
        [name + s.tostring().decode() for name, s in zip(names, seq)])

    ## get snp string and add to store
    snpstring = ["-" if snp[i, 0] else \
                 "*" if snp[i, 1] else \
                 " " for i in range(len(snp))]
    outstr += "\n" + snppad + "".join(snpstring) + "|{}|".format(iloc + start)
    #LOGGER.info("outstr %s", outstr)
    return outstr, samplecov, locuscov



def init_arrays(data):
    """
    Create database file for storing final filtered snps data as hdf5 array.
    Copies splits and duplicates info from clust_database to database.
    """

    ## get stats from step6 h5 and create new h5
    co5 = h5py.File(data.clust_database, 'r')
    io5 = h5py.File(data.database, 'w')

    ## get maxlen and chunk len
    maxlen = data._hackersonly["max_fragment_length"] + 20
    chunks = co5["seqs"].attrs["chunksize"][0]
    nloci = co5["seqs"].shape[0]

    ## make array for snp string, 2 cols, - and *
<<<<<<< HEAD
    snps = io5.create_dataset(
        "snps", 
        (nloci, maxlen, 2),
        dtype=np.bool_,
=======
    snps = io5.create_dataset("snps", 
        (nloci, maxlen, 2),
        dtype=np.bool,
>>>>>>> 4e21eaee
        chunks=(chunks, maxlen, 2),
        compression='gzip')
    snps.attrs["chunksize"] = chunks
    snps.attrs["names"] = [b"-", b"*"]

    ## array for filters that will be applied in step7
    filters = io5.create_dataset("filters", (nloci, 6), dtype=np.bool)
    filters.attrs["filters"] = [
<<<<<<< HEAD
        b"duplicates", 
        b"max_indels",
        b"max_snps", 
        b"max_shared_hets",
        b"min_samps", 
        b"max_alleles",
        ]

    ## array for edgetrimming
    edges = io5.create_dataset(
        "edges", 
=======
        "duplicates", "max_indels", "max_snps", 
        "max_shared_hets", "min_samps", "max_alleles"]

    ## array for edgetrimming
    edges = io5.create_dataset("edges", 
>>>>>>> 4e21eaee
        (nloci, 5),
        dtype=np.uint16,
        chunks=(chunks, 5),
        compression="gzip")
    edges.attrs["chunksize"] = chunks
    edges.attrs["names"] = [b"R1_L", b"R1_R", b"R2_L", b"R2_R", b"sep"]

    ## xfer data from clustdb to finaldb
    edges[:, 4] = co5["splits"][:]
    filters[:, 0] = co5["duplicates"][:]

    ## close h5s
    io5.close()
    co5.close()



def filter_stacks(data, sidx, hslice):
    """
    Grab a chunk of loci from the HDF5 database. Apply filters and fill the
    the filters boolean array.

    The design of the filtering steps intentionally sacrifices some performance
    for an increase in readability, and extensibility. Calling multiple filter
    functions ends up running through the sequences per stack several times,
    but I felt this design made more sense, and also will easily allow us to
    add more filters in the future.
    """
    LOGGER.info("Entering filter_stacks")

    ## open h5 handles
    io5 = h5py.File(data.clust_database, 'r')
    co5 = h5py.File(data.database, 'r')
    ## get a chunk (hslice) of loci for the selected samples (sidx)
    #superseqs = io5["seqs"][hslice[0]:hslice[1], sidx,]
    ## get an int view of the seq array
    #superints = io5["seqs"][hslice[0]:hslice[1], sidx, :].view(np.int8)

    ## we need to use upper to skip lowercase allele storage
    ## this slows down the rate of loading in data by a ton.
<<<<<<< HEAD
    superints = np.char.upper(
        io5["seqs"][hslice[0]:hslice[1], sidx, ]
        ).view(np.int8)
=======
    # if we slice superints on sidx here, then we need to redefine the taxon
    # indices in _populations to match teh reduced size array.
    superints = np.char.upper(io5["seqs"][hslice[0]:hslice[1], sidx,]).view(np.int8)
>>>>>>> 4e21eaee
    LOGGER.info("superints shape {}".format(superints.shape))

    ## fill edge filter
    ## get edges of superseqs and supercats, since edges need to be trimmed
    ## before counting hets, snps, inds. Technically, this could edge trim
    ## clusters to the point that they are below the minlen, and so this
    ## also constitutes a filter, though one that is uncommon. For this
    ## reason we have another filter called edgfilter.
    splits = co5["edges"][hslice[0]:hslice[1], 4]
    edgfilter, edgearr = get_edges(data, superints, splits)
    del splits
    LOGGER.info('passed edges %s', hslice[0])

    ## minsamp coverages filtered from superseqs
    minfilter = filter_minsamp(data, superints)
    LOGGER.info('passed minfilt %s', hslice[0])

    ## maxhets per site column from superseqs after trimming edges
    hetfilter = filter_maxhet(data, superints, edgearr)
    LOGGER.info('passed minhet %s', hslice[0])

    ## ploidy filter
    pldfilter = io5["nalleles"][hslice[0]:hslice[1]].max(axis=1) > (
        data.paramsdict["max_alleles_consens"])

    ## indel filter, needs a fresh superints b/c get_edges does (-)->(N)
    indfilter = filter_indels(data, superints, edgearr)
    LOGGER.info('passed minind %s', hslice[0])

    ## Build the .loci snpstring as an array (snps)
    ## shape = (chunk, 1) dtype=S1, or should it be (chunk, 2) for [-,*] ?
    snpfilter, snpsarr = filter_maxsnp(data, superints, edgearr)

    LOGGER.info("edg %s", edgfilter.sum())
    LOGGER.info("min %s", minfilter.sum())
    LOGGER.info("het %s", hetfilter.sum())
    LOGGER.info("pld %s", pldfilter.sum())
    LOGGER.info("snp %s", snpfilter.sum())
    LOGGER.info("ind %s", indfilter.sum())

    ## SAVE FILTERS AND INFO TO DISK BY SLICE NUMBER (.0.tmp.h5)
    chunkdir = os.path.join(data.dirs.outfiles, data.name + "_tmpchunks")

    handle = os.path.join(chunkdir, "edgf.{}.npy".format(hslice[0]))
    with open(handle, 'wb') as out:
        np.save(out, edgfilter)

    handle = os.path.join(chunkdir, "minf.{}.npy".format(hslice[0]))
    with open(handle, 'wb') as out:
        np.save(out, minfilter)

    handle = os.path.join(chunkdir, "hetf.{}.npy".format(hslice[0]))
    with open(handle, 'wb') as out:
        np.save(out, hetfilter)

    handle = os.path.join(chunkdir, "snpf.{}.npy".format(hslice[0]))
    with open(handle, 'wb') as out:
        np.save(out, snpfilter)

    handle = os.path.join(chunkdir, "pldf.{}.npy".format(hslice[0]))
    with open(handle, 'wb') as out:
        np.save(out, pldfilter)

    handle = os.path.join(chunkdir, "indf.{}.npy".format(hslice[0]))
    with open(handle, 'wb') as out:
        np.save(out, indfilter)

    handle = os.path.join(chunkdir, "snpsarr.{}.npy".format(hslice[0]))
    with open(handle, 'wb') as out:
        np.save(out, snpsarr)

    handle = os.path.join(chunkdir, "edgearr.{}.npy".format(hslice[0]))
    with open(handle, 'wb') as out:
        np.save(out, edgearr)

    io5.close()
    co5.close()



def get_edges(data, superints, splits):
    """
    Gets edge trimming based on the overlap of sequences at the edges of
    alignments and the tuple arg passed in for edge_trimming. Trims as
    (R1 left, R1 right, R2 left, R2 right). We also trim off the restriction
    site if it present. This modifies superints, and so should be run on an
    engine so it doesn't affect local copy. If this is changed to run locally
    for some reason make sure we copy the superints instead.
    """
    ## the filtering arg and parse it into minsamp numbers
    if "trim_overhang" in data.paramsdict:
        edgetrims = np.array(data.paramsdict["trim_overhang"]).astype(np.int16)
    else:
        edgetrims = np.array(data.paramsdict["trim_loci"]).astype(np.int16)

    ## Cuts 3 and 4 are only for 3rad/radcap
    ## TODO: This is moderately hackish, it's not using cut3/4
    ## correctly, just assuming the length is the same as cut1/2
    try:
        cut1, cut2, _, _ = data.paramsdict["restriction_overhang"]
        LOGGER.debug("Found 3Rad cut sites")
    except ValueError:
        cut1, cut2 = data.paramsdict["restriction_overhang"]

    cuts = np.array([len(cut1), len(cut2)], dtype=np.int16)

    ## a local array for storing edge trims
    edges = np.zeros((superints.shape[0], 5), dtype=np.int16)

    ## a local array for storing edge filtered loci, these are stored
    ## eventually as minsamp excludes.
    edgefilter = np.zeros((superints.shape[0],), dtype=np.bool)

    ## TRIM GUIDE. The cut site lengths are always trimmed. In addition,
    ## edge overhangs are trimmed to min(4, minsamp), and then additional
    ## number of columns is trimmed based on edgetrims values.
    ## A special case, -1 value means no trim at all.
    if data.paramsdict["min_samples_locus"] <= 4:
        minedge = np.int16(data.paramsdict["min_samples_locus"])
    else:
        minedge = np.int16(max(4, data.paramsdict["min_samples_locus"]))

    ## convert all - to N to make this easier
    nodashints = copy.deepcopy(superints)  # .copy()
    nodashints[nodashints == 45] = 78

    ## trim overhanging edges
    ## get the number not Ns in each site,
    #ccx = np.sum(superseqs != "N", axis=1)
    ccx = np.sum(nodashints != 78, axis=1, dtype=np.uint16)
    efi, edg = edgetrim_numba(splits, ccx, edges, edgefilter, edgetrims, cuts, minedge)
    return efi, edg



@numba.jit(nopython=True)
def edgetrim_numba(splits, ccx, edges, edgefilter, edgetrims, cuts, minedge):
    ## get splits
    for idx in range(splits.shape[0]):

        ## get the data, single or paired
        if splits[idx]:
            r1s = ccx[idx, :splits[idx]]
            r2s = ccx[idx, splits[idx] + 4:]
        else:
            r1s = ccx[idx, :]

        ## if 0 or positive, get edge 0
        x = np.where(r1s >= minedge)[0]
        if edgetrims[0] >= 0:
            if x.shape[0] > 20:
                edges[idx][0] = np.min(x[cuts[0] + edgetrims[0]:])
            else:
                edges[idx][0] = np.uint16(0)
                edgefilter[idx] = True

        ## fill in edge 1
        if edgetrims[1] >= 0:
            if x.shape[0] > 20:
                edges[idx][1] = np.max(x - edgetrims[1])
            else:
                edges[idx][1] = np.uint16(1)
                edgefilter[idx] = True

        ## If paired, do second read edges
        if splits[idx]:
            x = np.where(r2s >= minedge)[0]
            if edgetrims[2] >= 0:
                if x.shape[0] > 20:
                    edges[idx][2] = splits[idx] + np.int16(4) + np.min(x) + edgetrims[2]
                else:
                    edges[idx][2] = edges[idx][1] + 4
                    edgefilter[idx] = True

            if edgetrims[3] >= 0:
                ## get farthest site that is not all Ns
                if x.shape[0] > 20:
                    ## return index w/ spacers
                    edges[idx][3] = (splits[idx] + np.int16(4) + np.max(x)) - edgetrims[3]
                else:
                    edges[idx][3] = edges[idx][2] + 1
                    edgefilter[idx] = True

            ## enter the pair splitter
            edges[idx][4] = splits[idx]

        ## sanity check filter on edges
        if (edges[idx][1] < edges[idx][0]) or (edges[idx][3] < edges[idx][2]):
            edgefilter[idx] = True

        ## minlen check on edges (set arbitrarily to 20 right now)
        #if ((edges[idx][1] - edges[idx][0]) < 20) or \
        #   ((edges[idx][3] - edges[idx][2]) < 20):
        #    edgefilter[idx] = True

    return edgefilter, edges



def filter_minsamp(data, superints):
    """
    Filter minimum # of samples per locus from superseqs[chunk]. The shape
    of superseqs is [chunk, sum(sidx), maxlen]
    """
    ## global minsamp
    minsamp = data.paramsdict["min_samples_locus"]

    ## use population minsamps
    if data.populations:
        ## data._populations will look like this:
        ## {'a': (3, [0, 1, 2, 3],
        ##  'b': (3, [4, 5, 6, 7],
        ##  'c': (3, [8, 9, 10, 11]}
        LOGGER.info("POPULATIONS %s", data.populations)
        
        ## superints has already been subsampled by sidx
        ## get the sidx values for each pop
        minfilters = []
        for pop in data._populations:
            samps = data._populations[pop][1]
            minsamp = data._populations[pop][0]
            mini = np.sum(~np.all(superints[:, samps, :] == 78, axis=2), axis=1) < minsamp
            minfilters.append(mini)
        ## get sum across all pops for each locus
        minfilt = np.any(minfilters, axis=0)

    else:
        ## if not pop-file use global minsamp filter
        minfilt = np.sum(~np.all(superints == 78, axis=2), axis=1) < minsamp
        #LOGGER.info("Filtered by min_samples_locus - {}".format(minfilt.sum()))
    return minfilt



def ucount(sitecol):
    """
    Used to count the number of unique bases in a site for snpstring.
    returns as a spstring with * and -
    """

    ## a list for only catgs
    catg = [i for i in sitecol if i in "CATG"]

    ## find sites that are ambigs
    where = [sitecol[sitecol == i] for i in "RSKYWM"]

    ## for each occurrence of RSKWYM add ambig resolution to catg
    for ambig in where:
        for _ in range(ambig.size):
            catg += list(AMBIGS[ambig[0]])

    ## if invariant return " "
    if len(set(catg)) < 2:
        return " "
    else:
        ## get second most common site
        second = Counter(catg).most_common()[1][1]
        if second > 1:
            return "*"
        else:
            return "-"



def filter_maxsnp(data, superints, edgearr):
    """
    Filter max # of SNPs per locus. Do R1 and R2 separately if PE.
    Also generate the snpsite line for the .loci format and save in the snp arr
    This uses the edge filters that have been built based on trimming, and
    saves the snps array with edges filtered. **Loci are not yet filtered.**
    """

    ## an empty array to count with failed loci
    snpfilt = np.zeros(superints.shape[0], dtype=np.bool)
    snpsarr = np.zeros((superints.shape[0], superints.shape[2], 2), dtype=np.bool)
    maxsnps = np.array(data.paramsdict['max_SNPs_locus'], dtype=np.int16)

    ## get the per site snp string | shape=(chunk, maxlen)
    # snpsarr[:, :, 0] = snps == "-"
    # snpsarr[:, :, 1] = snps == "*"
    snpsarr = snpcount_numba(superints, snpsarr)
    LOGGER.info("---found the snps: %s", snpsarr.sum())
    snpfilt, snpsarr = snpfilter_numba(snpsarr, snpfilt, edgearr, maxsnps)
    LOGGER.info("---filtered snps: %s", snpfilt.sum())
    return snpfilt, snpsarr



@numba.jit(nopython=True)
def snpfilter_numba(snpsarr, snpfilt, edgearr, maxsnps):
    for idx in range(snpsarr.shape[0]):
        if not edgearr[idx, 4]:
            ## exclude snps that are outside of the edges
            for sidx in range(snpsarr.shape[1]):
                if sidx < edgearr[idx, 0]:
                    snpsarr[idx, sidx, :] = False
                elif sidx > edgearr[idx, 1]:
                    snpsarr[idx, sidx, :] = False

            nvar = snpsarr[idx, :].sum()
            if nvar > maxsnps[0]:
                snpfilt[idx] = True

        else:
            for sidx in range(snpsarr.shape[1]):
                if sidx < edgearr[idx, 0]:
                    snpsarr[idx, sidx, :] = False
                else:
                    if sidx > edgearr[idx, 1]:
                        if sidx < edgearr[idx, 2]:
                            snpsarr[idx, sidx, :] = False
                    if sidx > edgearr[idx, 3]:
                        snpsarr[idx, sidx, :] = False

            nvar1 = snpsarr[idx, :][:edgearr[idx, 4]].sum()
            if nvar1 > maxsnps[0]:
                snpfilt[idx] = True
            nvar2 = snpsarr[idx, :][edgearr[idx, 4]:].sum()
            if nvar2 > maxsnps[1]:
                snpfilt[idx] = True

    return snpfilt, snpsarr



@numba.jit(nopython=True)
def snpcount_numba(superints, snpsarr):
    """
    Used to count the number of unique bases in a site for snpstring.
    """
    ## iterate over all loci
    for iloc in range(superints.shape[0]):
        for site in range(superints.shape[2]):

            ## make new array
            catg = np.zeros(4, dtype=np.int16)

            ## a list for only catgs
            ncol = superints[iloc, :, site]
            for idx in range(ncol.shape[0]):
                if ncol[idx] == 67: #C
                    catg[0] += 1
                elif ncol[idx] == 65: #A
                    catg[1] += 1
                elif ncol[idx] == 84: #T
                    catg[2] += 1
                elif ncol[idx] == 71: #G
                    catg[3] += 1
                elif ncol[idx] == 82: #R
                    catg[1] += 1        #A
                    catg[3] += 1        #G
                elif ncol[idx] == 75: #K
                    catg[2] += 1        #T
                    catg[3] += 1        #G
                elif ncol[idx] == 83: #S
                    catg[0] += 1        #C
                    catg[3] += 1        #G
                elif ncol[idx] == 89: #Y
                    catg[0] += 1        #C
                    catg[2] += 1        #T
                elif ncol[idx] == 87: #W
                    catg[1] += 1        #A
                    catg[2] += 1        #T
                elif ncol[idx] == 77: #M
                    catg[0] += 1        #C
                    catg[1] += 1        #A


            ## get second most common site
            catg.sort()
            ## if invariant e.g., [0, 0, 0, 9], then nothing (" ")
            if not catg[2]:
                pass
            else:
                if catg[2] > 1:
                    snpsarr[iloc, site, 1] = True
                else:
                    snpsarr[iloc, site, 0] = True
    return snpsarr



def filter_maxhet(data, superints, edgearr):
    """
    Filter max shared heterozygosity per locus. The dimensions of superseqs
    are (chunk, sum(sidx), maxlen). Don't need split info since it applies to
    entire loci based on site patterns (i.e., location along the seq doesn't
    matter.) Current implementation does ints, but does not apply float diff
    to every loc based on coverage...
    """
    ## the filter max
    ## The type of max_shared_Hs_locus is determined and the cast to either
    ## int or float is made at assembly load time
    maxhet = data.paramsdict["max_shared_Hs_locus"]
    if isinstance(maxhet, float):
        ## get an array with maxhet fraction * ntaxa with data for each locus
        #maxhet = np.array(superints.shape[1]*maxhet, dtype=np.int16)
        maxhet = np.floor(
            maxhet * (superints.shape[1] - 
                np.all(superints == 78, axis=2).sum(axis=1))).astype(np.int16)
    elif isinstance(maxhet, int):
        maxhet = np.zeros(superints.shape[0], dtype=np.int16)
        maxhet.fill(data.paramsdict["max_shared_Hs_locus"])

    ## an empty array to fill with failed loci
    LOGGER.info("--------------maxhet mins %s", maxhet)
    hetfilt = np.zeros(superints.shape[0], dtype=np.bool)
    hetfilt = maxhet_numba(superints, edgearr, maxhet, hetfilt)
    LOGGER.info("--------------maxhet sums %s", hetfilt.sum())
    return hetfilt



def filter_indels(data, superints, edgearr):
    """
    Filter max indels. Needs to split to apply to each read separately.
    The dimensions of superseqs are (chunk, sum(sidx), maxlen).
    """

    maxinds = np.array(data.paramsdict["max_Indels_locus"]).astype(np.int64)

    ## an empty array to fill with failed loci
    ifilter = np.zeros(superints.shape[0], dtype=np.bool_)

    ## if paired then worry about splits
    if "pair" in data.paramsdict["datatype"]:
        for idx in range(superints.shape[0]):
            block1 = superints[idx, :, edgearr[idx, 0]:edgearr[idx, 1]]
            block2 = superints[idx, :, edgearr[idx, 2]:edgearr[idx, 3]]

            sums1 = maxind_numba(block1)
            sums2 = maxind_numba(block2)

            if (sums1 > maxinds[0]) or (sums2 > maxinds[1]):
                ifilter[idx] = True

    else:
        for idx in range(superints.shape[0]):
            ## get block based on edge filters
            block = superints[idx, :, edgearr[idx, 0]:edgearr[idx, 1]]
            ## shorten block to exclude terminal indels
            ## if data at this locus (not already filtered by edges/minsamp)
            if block.shape[1] > 1:
                sums = maxind_numba(block)
                #LOGGER.info("maxind numba %s %s", idx, sums)
                #LOGGER.info("sums, maxinds[0], compare: %s %s %s",
                #             sums, maxinds[0], sums > maxinds[0])
                if sums > maxinds[0]:
                    ifilter[idx] = True

    LOGGER.info("--------------maxIndels sums %s", ifilter.sum())
    return ifilter



@numba.jit(nopython=True)
def maxind_numba(block):
    """ filter for indels """
    ## remove terminal edges
    inds = 0
    for row in range(block.shape[0]):
        where = np.where(block[row] != 45)[0]
        left = np.min(where)
        right = np.max(where)
        obs = np.sum(block[row, left:right] == 45)
        if obs > inds:
            inds = obs
    return inds



@numba.jit(nopython=True)
def maxhet_numba(superints, edgearr, maxhet, hetfilt):
    for idx in range(edgearr.shape[0]):
        ## do read1s
        fcolumns = superints[idx, :, edgearr[idx, 0]:edgearr[idx, 1]]
        count1s = np.zeros(fcolumns.shape[1], dtype=np.int16)
        for fidx in range(fcolumns.shape[1]):
            subcount = 0
            for ambig in AMBIGARR:
                subcount += np.sum(fcolumns[:, fidx] == ambig)
            count1s[fidx] = subcount

        ## do read2s
        fcolumns = superints[idx, :, edgearr[idx, 2]:edgearr[idx, 3]]
        count2s = np.zeros(fcolumns.shape[1], dtype=np.int16)
        for fidx in range(fcolumns.shape[1]):
            subcount = 0
            for ambig in AMBIGARR:
                subcount += np.sum(fcolumns[:, fidx] == ambig)
            count2s[fidx] = subcount

        ## check against max
        if count1s.max() > maxhet[idx]:
            hetfilt[idx] = True
        elif count2s.size:
            if count2s.max() > maxhet[idx]:
                hetfilt[idx] = True
    return hetfilt


## MAKE GLOBAL
AMBIGARR = np.array(list("RSKYWM")).view(np.int8)



def make_outfiles(data, samples, output_formats, ipyclient):
    """
    Get desired formats from paramsdict and write files to outfiles
    directory.
    """

    ## will iterate optim loci at a time
    with h5py.File(data.clust_database, 'r') as io5:
        optim = io5["seqs"].attrs["chunksize"][0]
        nloci = io5["seqs"].shape[0]

        ## get name and snp padding
        anames = np.array([i.decode() for i in io5["seqs"].attrs["samples"]])
        snames = [i.name for i in samples]
        ## get only snames in this data set sorted in the order they are in io5
        names = [i for i in anames if i in snames]
        pnames, _ = padnames(names)


    ## get names boolean
    sidx = np.array([i in snames for i in anames])
    assert len(pnames) == sum(sidx)

    ## get names index in order of pnames
    #sindx = [list(anames).index(i) for i in snames]

    ## send off outputs as parallel jobs
    lbview = ipyclient.load_balanced_view()
    start = time.time()
    results = {}

    # build arrays and outputs from arrays.
    # these arrays are keys in the tmp h5 array: seqarr, snparr, bisarr, maparr
    boss_make_arrays(data, sidx, optim, nloci, ipyclient)

    start = time.time()
    ## phy and partitions are a default output ({}.phy, {}.phy.partitions)
    if "p" in output_formats:
        data.outfiles.phy = os.path.join(data.dirs.outfiles, data.name + ".phy")
        rasync = lbview.apply(write_phy, *[data, sidx, pnames])
        results['phy'] = rasync

    ## nexus format includes ... additional information ({}.nex)
    if "n" in output_formats:
        data.outfiles.nexus = os.path.join(data.dirs.outfiles, data.name + ".nex")
        rasync = lbview.apply(write_nex, *[data, sidx, pnames])
        results['nexus'] = rasync

    ## snps is actually all snps written in phylip format ({}.snps.phy)
    if "s" in output_formats:
        data.outfiles.snpsmap = os.path.join(data.dirs.outfiles, data.name + ".snps.map")
        data.outfiles.snpsphy = os.path.join(data.dirs.outfiles, data.name + ".snps.phy")
        rasync = lbview.apply(write_snps, *[data, sidx, pnames])
        results['snps'] = rasync
        rasync = lbview.apply(write_snps_map, data)
        results['snpsmap'] = rasync

    ## usnps is one randomly sampled snp from each locus ({}.u.snps.phy)
    if "u" in output_formats:
        data.outfiles.usnpsphy = os.path.join(data.dirs.outfiles, data.name + ".u.snps.phy")
        rasync = lbview.apply(write_usnps, *[data, sidx, pnames])
        results['usnps'] = rasync

    ## str and ustr are for structure analyses. A fairly outdated format, six
    ## columns of empty space. Full and subsample included ({}.str, {}.u.str)
    if "k" in output_formats:
        data.outfiles.str = os.path.join(data.dirs.outfiles, data.name + ".str")
        data.outfiles.ustr = os.path.join(data.dirs.outfiles, data.name + ".ustr")        
        rasync = lbview.apply(write_str, *[data, sidx, pnames])
        results['structure'] = rasync

    ## geno output is for admixture and other software. We include all SNPs,
    ## but also a .map file which has "distances" between SNPs.
    if 'g' in output_formats:
        data.outfiles.geno = os.path.join(data.dirs.outfiles, data.name + ".geno")
        data.outfiles.ugeno = os.path.join(data.dirs.outfiles, data.name + ".u.geno")
        rasync = lbview.apply(write_geno, *[data, sidx])
        results['geno'] = rasync

    ## G-PhoCS output. Have to use cap G here cuz little g is already taken, lol.
    if 'G' in output_formats:
        data.outfiles.gphocs = os.path.join(data.dirs.outfiles, data.name + ".gphocs")
        rasync = lbview.apply(write_gphocs, *[data, sidx])
        results['gphocs'] = rasync

    ## wait for finished outfiles
    printstr = ("writing outfiles", "s7")
    while 1:
        readies = [i.ready() for i in results.values()]
        data._progressbar(len(readies), sum(readies), start, printstr)
        time.sleep(0.1)
        if all(readies):
            break
    print("")

    ## check for errors
    for suff, rasync in results.items():
        if not rasync.successful():
            print("Warning: error encountered while writing {} outfile: {}"
                  .format(suff, rasync.exception()))
            LOGGER.error("  Warning: error in writing %s outfile: %s",
                         suff, rasync.exception())

    ## remove the tmparrays
    tmparrs = os.path.join(data.dirs.outfiles, "tmp-{}.h5".format(data.name))
    os.remove(tmparrs)



def boss_make_arrays(data, sidx, optim, nloci, ipyclient):
    
    ## make a list of slices to distribute in parallel
    hslices = [start for start in range(0, nloci, optim)]
    
    ## parallel client setup
    lbview = ipyclient.load_balanced_view()
        
    ## load the h5 database and grab some needed info
    maxlen = data._hackersonly["max_fragment_length"] + 20

    ## distribute jobs in chunks of optim
    rasyncs = []
    for hslice in hslices:
        args = (data, sidx, hslice, optim, maxlen)
        rasync = lbview.apply(worker_make_arrays, *args)
        rasyncs.append(rasync)
               
    ## shape of arrays is sidx, we will subsample h5 w/ sidx to match. Seqarr
    ## will actually be a fair bit smaller since its being loaded with edge
    with h5py.File(data.database, 'r') as co5:
        maxsnp = co5["snps"][:].sum()
        afilt = co5["filters"][:]
        nkeeps = np.sum(np.sum(afilt, axis=1) == 0)

    ## a tmp h5 to hold working arrays (the seq array is not filtered and trimmed
    ## It is the phylip output, essentially.
    h5name = os.path.join(data.dirs.outfiles, "tmp-{}.h5".format(data.name))
    with h5py.File(h5name, 'w') as tmp5:

        ## ensure chunksize is not greater than array size
        shape1 = maxlen * nkeeps
        tmp5.create_dataset("seqarr", (sum(sidx), shape1), dtype="S1", 
                            chunks=(sum(sidx), min(shape1, maxlen * optim)))
        tmp5.create_dataset("snparr", (sum(sidx), maxsnp), dtype="S1", 
                            chunks=(sum(sidx), min(maxsnp, optim)))
        tmp5.create_dataset('bisarr', (sum(sidx), nkeeps), dtype="S1", 
                            chunks=(sum(sidx), min(nkeeps, optim)))
        tmp5.create_dataset('maparr', (maxsnp, 4), dtype=np.uint32)

        ## track progress, catch errors, and enter results into h5 as it arrive
        start = time.time()
        njobs = len(rasyncs)
        ## axis1 counters
        seqidx = snpidx = bisidx = mapidx = locidx = 0
        
        while 1:
            ## we need to collect results in order!
            if rasyncs[0].ready():
                if rasyncs[0].successful():
                    ## enter results and del async
                    seqarr, snparr, bisarr, maparr = rasyncs[0].result()
                    tmp5["seqarr"][:, seqidx:seqidx + seqarr.shape[1]] = seqarr
                    seqidx += seqarr.shape[1]
                    tmp5["snparr"][:, snpidx:snpidx + snparr.shape[1]] = snparr
                    snpidx += snparr.shape[1]
                    tmp5["bisarr"][:, bisidx:bisidx + bisarr.shape[1]] = bisarr
                    bisidx += bisarr.shape[1]

                    ## mapfile needs idxs summed, only bother if there is data
                    ## that passed filtering for this chunk
                    if maparr.shape[0]:
                        mapcopy = maparr.copy()
                        mapcopy[:, 0] += locidx
                        mapcopy[:, 3] += mapidx
                        tmp5["maparr"][mapidx:mapidx + maparr.shape[0], :] = mapcopy
                        locidx = mapcopy[-1, 0]
                        mapidx += mapcopy.shape[0]
                    del rasyncs[0]
                        
                else:
                    print(rasyncs[0].exception())
                    LOGGER.info(rasyncs[0].exception())

            ## print progress            
            time.sleep(0.1)
            printstr = ("building arrays", "s7")
            data._progressbar(njobs, njobs - len(rasyncs), start, printstr)
            
            ## are we done?
            if not rasyncs:
                print("")
                break
    

    
def worker_make_arrays(data, sidx, hslice, optim, maxlen):
    """
    Parallelized worker to build array chunks for output files. One main 
    goal here is to keep seqarr to less than ~1GB RAM.
    """
    
    ## big data arrays
    io5 = h5py.File(data.clust_database, 'r')
    co5 = h5py.File(data.database, 'r')
    
    ## temporary storage until writing to h5 array    
    maxsnp = co5["snps"][hslice:hslice + optim].sum()  # concat later
    maparr = np.zeros((maxsnp, 4), dtype=np.uint32)
    snparr = np.zeros((sum(sidx), maxsnp), dtype="S1")
    bisarr = np.zeros((sum(sidx), maxsnp), dtype="S1")
    seqarr = np.zeros((sum(sidx), maxlen * optim), dtype="S1")

    ## apply all filters and write loci data
    seqleft = 0
    snpleft = 0
    bis = 0                     

    ## edge filter has already been applied to snps, but has not yet been
    ## applied to seqs. The locus filters have not been applied to either yet.
    mapsnp = 0
    totloc = 0

    afilt = co5["filters"][hslice:hslice + optim, :]
    aedge = co5["edges"][hslice:hslice + optim, :]
    asnps = co5["snps"][hslice:hslice + optim, :]
    #aseqs = io5["seqs"][hslice:hslice+optim, sidx, :]
    ## have to run upper on seqs b/c they have lowercase storage of alleles
    aseqs = np.char.upper(io5["seqs"][hslice:hslice + optim, sidx, :])

    ## which loci passed all filters
    keep = np.where(np.sum(afilt, axis=1) == 0)[0]

    ## write loci that passed after trimming edges, then write snp string
    for iloc in keep:
        ## grab r1 seqs between edges
        edg = aedge[iloc]

        ## grab SNPs from seqs already sidx subsampled and edg masked.
        ## needs to be done here before seqs are edgetrimmed.
        getsnps = asnps[iloc].sum(axis=1).astype(np.bool)
        snps = aseqs[iloc, :, getsnps].T

        ## trim edges and split from seqs and concatenate for pairs.
        ## this seq array will be the phy output.
        if "pair" not in data.paramsdict["datatype"]:
            seq = aseqs[iloc, :, edg[0]:edg[1] + 1]
        else:
            seq = np.concatenate([
                aseqs[iloc, :, edg[0]:edg[1] + 1],
                aseqs[iloc, :, edg[2]:edg[3] + 1],
            ], axis=1)

        ## remove cols from seq (phy) array that are all N-
        lcopy = seq
        lcopy[lcopy == b"-"] = b"N"
        bcols = np.all(lcopy == b"N", axis=0)
        seq = seq[:, ~bcols]

        ## put into large array (could put right into h5?)
        seqarr[:, seqleft:seqleft + seq.shape[1]] = seq
        seqleft += seq.shape[1]

        ## subsample all SNPs into an array
        snparr[:, snpleft:snpleft + snps.shape[1]] = snps
        snpleft += snps.shape[1]

        ## Enter each snp into the map file
        for i in range(snps.shape[1]):
            ## 1-indexed loci in first column
            ## actual locus number in second column
            ## counter for this locus in third column
            ## snp counter total in fourth column
            maparr[mapsnp, :] = [totloc + 1, hslice + iloc, i, mapsnp + 1]
            mapsnp += 1

        ## subsample one SNP into an array
        if snps.shape[1]:
            samp = np.random.randint(snps.shape[1])
            bisarr[:, bis] = snps[:, samp]
            bis += 1
            totloc += 1
            
    ## clean up
    io5.close()
    co5.close()
    
    ## trim trailing edges b/c we made the array bigger than needed.
    ridx = np.all(seqarr == b"", axis=0)
    seqarr = seqarr[:, ~ridx]
    ridx = np.all(snparr == b"", axis=0)
    snparr = snparr[:, ~ridx]
    ridx = np.all(bisarr == b"", axis=0)
    bisarr = bisarr[:, ~ridx]
    ridx = np.all(maparr == 0, axis=1)
    maparr = maparr[~ridx, :]

    ## return these three arrays which are pretty small
    ## catg array gets to be pretty huge, so we return only
    return seqarr, snparr, bisarr, maparr
  
  

def write_phy(data, sidx, pnames):
    """ 
    write the phylip output file from the tmparr[seqarray] 
    """

    ## grab seq data from tmparr
    start = time.time()
    tmparrs = os.path.join(data.dirs.outfiles, "tmp-{}.h5".format(data.name)) 
    with h5py.File(tmparrs, 'r') as io5:
        seqarr = io5["seqarr"]

        ## trim to size b/c it was made longer than actual
        end = np.where(np.all(seqarr[:] == b"", axis=0))[0]
        if np.any(end):
            end = end.min()
        else:
            end = seqarr.shape[1] 

        ## write to phylip 
        with open(data.outfiles.phy, 'w') as out:
            ## write header
            out.write("{} {}\n".format(seqarr.shape[0], end))

            ## write data rows
            for idx, name in enumerate(pnames):
                out.write("{}{}\n".format(
                    name, b"".join(seqarr[idx, :end]).decode()))
    LOGGER.debug("finished writing phy in: %s", time.time() - start)



def write_nex(data, sidx, pnames):
    """ 
    write the nexus output file from the tmparr[seqarray] and tmparr[maparr]
    """    

    ## grab seq data from tmparr
    start = time.time()
    tmparrs = os.path.join(data.dirs.outfiles, "tmp-{}.h5".format(data.name)) 
    with h5py.File(tmparrs, 'r') as io5:
        seqarr = io5["seqarr"]

        ## trim to size b/c it was made longer than actual
        end = np.where(np.all(seqarr[:] == b"", axis=0))[0]
        if np.any(end):
            end = end.min()
        else:
            end = seqarr.shape[1] 

        ## write to nexus
        data.outfiles.nex = os.path.join(data.dirs.outfiles, data.name + ".nex")
        with open(data.outfiles.nex, 'w') as out:

            ## write nexus seq header
            out.write(NEXHEADER.format(seqarr.shape[0], end))

            ## grab a big block of data
            chunksize = 100000  # this should be a multiple of 100
            for bidx in range(0, end, chunksize):
                bigblock = seqarr[:, bidx:bidx + chunksize]
                lend = end - bidx
                #LOGGER.info("BIG: %s %s %s %s", bigblock.shape, bidx, lend, end)

                ## write interleaved seqs 100 chars with longname+2 before
                tmpout = []            
                for block in range(0, min(chunksize, lend), 100):
                    stop = min(block + 100, end)

                    for idx, name in enumerate(pnames):
                        seqdat = bigblock[idx, block:stop]
                        tmpout.append("  {}{}\n".format(
                            name, "".join(seqdat).decode()))
                    tmpout.append("\n")

                ## print intermediate result and clear
                if any(tmpout):
                    out.write(b"".join(tmpout))
            ## closer
            out.write(NEXCLOSER)
    LOGGER.debug("finished writing nex in: %s", time.time() - start)



## TODO: this could have much more information for reference aligned data
def write_snps_map(data):
    """ write a map file with linkage information for SNPs file"""

    ## grab map data from tmparr
    start = time.time()
    tmparrs = os.path.join(data.dirs.outfiles, "tmp-{}.h5".format(data.name)) 
    with h5py.File(tmparrs, 'r') as io5:
        maparr = io5["maparr"][:]

        ## get last data 
        end = np.where(np.all(maparr[:] == 0, axis=1))[0]
        if np.any(end):
            end = end.min()
        else:
            end = maparr.shape[0]

        ## write to map file (this is too slow...)
        outchunk = []
        with open(data.outfiles.snpsmap, 'w') as out:
            for idx in range(end):
                ## build to list
                line = maparr[idx, :]
                #print(line)
                outchunk.append(
                    "{}\trad{}_snp{}\t{}\t{}\n"
                    .format(line[0], line[1], line[2], 0, line[3]))
                ## clear list
                if not idx % 10000:
                    out.write("".join(outchunk))
                    outchunk = []
            ## write remaining
            out.write("".join(outchunk))
    LOGGER.debug("finished writing snps_map in: %s", time.time() - start)



def write_snps(data, sidx, pnames):
    """ write the snp string """

    ## grab snp data from tmparr
    start = time.time()
    tmparrs = os.path.join(data.dirs.outfiles, "tmp-{}.h5".format(data.name)) 
    with h5py.File(tmparrs, 'r') as io5:
        snparr = io5["snparr"]

        ## trim to size b/c it was made longer than actual
        end = np.where(np.all(snparr[:] == b"", axis=0))[0]
        if np.any(end):
            end = end.min()
        else:
            end = snparr.shape[1]        

        ## write to snps file
        with open(data.outfiles.snpsphy, 'w') as out:
            out.write("{} {}\n".format(snparr.shape[0], end))
            for idx, name in enumerate(pnames):
                out.write("{}{}\n".format(
                    name, b"".join(snparr[idx, :end]).decode()))
    LOGGER.debug("finished writing snps in: %s", time.time() - start)



def write_usnps(data, sidx, pnames):
    """ write the bisnp string """

    ## grab bis data from tmparr
    tmparrs = os.path.join(data.dirs.outfiles, "tmp-{}.h5".format(data.name)) 
    with h5py.File(tmparrs, 'r') as io5:
        bisarr = io5["bisarr"]

        ## trim to size b/c it was made longer than actual
        end = np.where(np.all(bisarr[:] == b"", axis=0))[0]
        if np.any(end):
            end = end.min()
        else:
            end = bisarr.shape[1]        

        ## write to usnps file
        with open(data.outfiles.usnpsphy, 'w') as out:
            out.write("{} {}\n".format(bisarr.shape[0], end))
            for idx, name in enumerate(pnames):
                out.write("{}{}\n".format(
                    name, b"".join(bisarr[idx, :end]).decode()))



def write_str(data, sidx, pnames):
    """ Write STRUCTURE format for all SNPs and unlinked SNPs """

    ## grab snp and bis data from tmparr
    start = time.time()
    tmparrs = os.path.join(data.dirs.outfiles, "tmp-{}.h5".format(data.name)) 
    with h5py.File(tmparrs, 'r') as io5:
        snparr = io5["snparr"]
        bisarr = io5["bisarr"]

        ## trim to size b/c it was made longer than actual
        bend = np.where(np.all(bisarr[:] == b"", axis=0))[0]
        if np.any(bend):
            bend = bend.min()
        else:
            bend = bisarr.shape[1]        

        send = np.where(np.all(snparr[:] == b"", axis=0))[0]       
        if np.any(send):
            send = send.min()
        else:
            send = snparr.shape[1]        

        ## write to str and ustr
        out1 = open(data.outfiles.str, 'w')
        out2 = open(data.outfiles.ustr, 'w')
        numdict = {'A': '0', 'T': '1', 'G': '2', 'C': '3', 'N': '-9', '-': '-9'}
        if data.paramsdict["max_alleles_consens"] > 1:
            for idx, name in enumerate(pnames):
                out1.write("{}\t\t\t\t\t{}\n"
                    .format(name,
                    "\t".join(
                        [numdict[BTS[i][0]] for i in snparr[idx, :send]])))
                out1.write("{}\t\t\t\t\t{}\n"
                    .format(name,
                    "\t".join(
                        [numdict[BTS[i][1]] for i in snparr[idx, :send]])))
                out2.write("{}\t\t\t\t\t{}\n"
                    .format(name,
                    "\t".join(
                        [numdict[BTS[i][0]] for i in bisarr[idx, :bend]])))
                out2.write("{}\t\t\t\t\t{}\n"
                    .format(name,
                    "\t".join(
                        [numdict[BTS[i][1]] for i in bisarr[idx, :bend]])))
        else:
            ## haploid output
            for idx, name in enumerate(pnames):
                out1.write("{}\t\t\t\t\t{}\n"
                    .format(name,
                    "\t".join(
                        [numdict[BTS[i][0]] for i in snparr[idx, :send]])))
                out2.write("{}\t\t\t\t\t{}\n"
                    .format(name,
                    "\t".join(
                        [numdict[BTS[i][0]] for i in bisarr[idx, :bend]])))
        out1.close()
        out2.close()
    LOGGER.debug("finished writing str in: %s", time.time() - start)



def write_geno(data, sidx):
    """
    write the geno output formerly used by admixture, still supported by 
    adegenet, perhaps. Also, sNMF still likes .geno.
    """

    ## grab snp and bis data from tmparr
    start = time.time()
    tmparrs = os.path.join(data.dirs.outfiles, "tmp-{}.h5".format(data.name)) 
    with h5py.File(tmparrs, 'r') as io5:
        snparr = io5["snparr"]
        bisarr = io5["bisarr"]

        ## trim to size b/c it was made longer than actual
        bend = np.where(np.all(bisarr[:] == b"", axis=0))[0]
        if np.any(bend):
            bend = bend.min()
        else:
            bend = bisarr.shape[1]        

        send = np.where(np.all(snparr[:] == b"", axis=0))[0]       
        if np.any(send):
            send = send.min()
        else:
            send = snparr.shape[1]        

        ## get most common base at each SNP as a pseudo-reference
        ## and record 0,1,2 or missing=9 for counts of the ref allele
        snpref = reftrick(snparr[:, :send].view(np.int8), GETCONS).view("S1")
        bisref = reftrick(bisarr[:, :bend].view(np.int8), GETCONS).view("S1")

        ## geno matrix to fill (9 is empty)
        snpgeno = np.zeros((snparr.shape[0], send), dtype=np.uint8)
        snpgeno.fill(9)
        bisgeno = np.zeros((bisarr.shape[0], bend), dtype=np.uint8)
        bisgeno.fill(9)

        ##--------------------------------------------------------------------
        ## fill in complete hits (match to first column ref base)
        mask2 = np.array(snparr[:, :send] == snpref[:, 0])
        snpgeno[mask2] = 2

        ## fill in single hits (heteros) match to hetero of first+second column
        ambref = np.apply_along_axis(lambda x: TRANSFULL[tuple(x)], 1, snpref[:, :2])
        mask1 = np.array(snparr[:, :send] == ambref)
        snpgeno[mask1] = 1

        ## fill in zero hits, meaning a perfect match to the second column base
        ## anything else is left at 9 (missing), b/c it's either missing or it
        ## is not bi-allelic. 
        mask0 = np.array(snparr[:, :send] == snpref[:, 1])
        snpgeno[mask0] = 0

        ##--------------------------------------------------------------------

        ## fill in complete hits
        mask2 = np.array(bisarr[:, :bend] == bisref[:, 0])
        bisgeno[mask2] = 2

        ## fill in single hits (heteros)
        ambref = np.apply_along_axis(lambda x: TRANSFULL[tuple(x)], 1, bisref[:, :2])
        mask1 = np.array(bisarr[:, :bend] == ambref)
        bisgeno[mask1] = 1

        ## fill in zero hits (match to second base)
        mask0 = np.array(bisarr[:, :bend] == bisref[:, 1])
        bisgeno[mask0] = 0

        ##---------------------------------------------------------------------
        ## print to files
        np.savetxt(data.outfiles.geno, snpgeno.T, delimiter="", fmt="%d")
        np.savetxt(data.outfiles.ugeno, bisgeno.T, delimiter="", fmt="%d")
    LOGGER.debug("finished writing geno in: %s", time.time() - start)



def write_gphocs(data, sidx):
    """
    write the g-phocs output. This code is hella ugly bcz it's copy/pasted
    directly from the old loci2gphocs script from pyrad. I figure having it
    get done the stupid way is better than not having it done at all, at
    least for the time being. This could probably be sped up significantly.
    """

    outfile = data.outfiles.gphocs
    infile = data.outfiles.loci

    infile = open(infile)
    outfile = open(outfile, 'w')

    ## parse the loci
    ## Each set of reads at a locus is appended with a line
    ## beginning with // and ending with |x, where x in the locus id.
    ## so after this call 'loci' will contain an array
    ## of sets of each read per locus.
    loci = re.compile("\|[0-9]+\|").split(infile.read())[:-1]

    # Print the header, the number of loci in this file
    outfile.write(str(len(loci)) + "\n\n")

    # iterate through each locus, print out the header for each locus:
    # <locus_name> <n_samples> <locus_length>
    # Then print the data for each sample in this format:
    # <individual_name> <sequence>
    for i, loc in enumerate(loci):
        ## Get rid of the line that contains the snp info
        loc = loc.rsplit("\n", 1)[0]

        # Separate out each sequence within the loc block. 'sequences'
        # will now be a list strings containing name/sequence pairs.
        # We select each line in the locus string that starts with ">"
        names = [line.split()[0] for line in loc.strip().split("\n")]
        try:
            sequences = [line.split()[1] for line in loc.strip().split("\n")]
        except:
            pass
        # Strips off 'nnnn' separator for paired data
        # replaces '-' with 'N'
        editsequences = [seq.replace("n", "").replace('-', 'N') for seq in sequences]
        sequence_length = len(editsequences[0])

        # get length of longest name and add 4 spaces
        longname = max(map(len, names)) + 4

        # Print out the header for this locus
        outfile.write('locus{} {} {}\n'.format(str(i), len(sequences), sequence_length))

        # Iterate through each sequence read at this locus and write it to the file.
        for name, sequence in zip(names, editsequences):
            # Clean up the sequence data to make gphocs happy. Only accepts UPPER
            # case chars for bases, and only accepts 'N' for missing data.
            outfile.write(name + " " * (longname - len(name)) + sequence + "\n")
        ## Separate loci with so it's prettier
        outfile.write("\n")



def make_vcf(data, samples, ipyclient, full=0):
    """
    Write the full VCF for loci passing filtering. Other vcf formats are
    possible, like SNPs-only, or with filtered loci included but the filter
    explicitly labeled. These are not yet supported, however.
    """
    ## start vcf progress bar
    start = time.time()
    printstr = ("building vcf file", "s7")
    LOGGER.info("Writing .vcf file")
    data._progressbar(20, 0, start, printstr)

    ## create outputs for v and V, gzip V to be friendly
    data.outfiles.vcf = os.path.join(data.dirs.outfiles, data.name + ".vcf")
    if full:
        data.outfiles.VCF = os.path.join(
            data.dirs.outfiles, data.name + ".vcf.gz")

    ## get some db info
    with h5py.File(data.clust_database, 'r') as io5:
        ## will iterate optim loci at a time
        optim = io5["seqs"].attrs["chunksize"][0]
        nloci = io5["seqs"].shape[0]
        ## get name and snp padding
        anames = np.array([i.decode() for i in io5["seqs"].attrs["samples"]])
        snames = [i.name for i in samples]
        names = [i for i in anames if i in snames]

    ## get names index
    sidx = np.array([i in snames for i in anames])

    ## client for sending jobs to parallel engines, for this step we'll limit
    ## to half of the available cpus if
    lbview = ipyclient.load_balanced_view()

    ## send jobs in chunks
    vasyncs = {}
    total = 0
    for chunk in range(0, nloci, optim):
        vasyncs[chunk] = lbview.apply(vcfchunk, *(data, optim, sidx, chunk, full))
        total += 1

    # tmp files get left behind and intensive processes are left running when a
    # a job is killed/interrupted during vcf build, so we try/except wrap.
    try:
        while 1:
            keys = [i for (i, j) in vasyncs.items() if j.ready()]
            ## check for failures
            for job in keys:
                if not vasyncs[job].successful():
                    ## raise exception
                    err = " error in vcf build chunk {}: {}"\
                          .format(job, vasyncs[job].result())
                    LOGGER.error(err)
                    raise IPyradWarningExit(err)
                else:
                    ## free up memory
                    del vasyncs[job]

            finished = total - len(vasyncs) 
            data._progressbar(total, finished, start, printstr)
            time.sleep(0.5)
            if not vasyncs:
                break
        print("")

    except Exception as inst:
        ## make sure all future jobs are aborted
        keys = [i for (i, j) in vasyncs.items() if not j.ready()]
        try:
            for job in keys:
                #vasyncs[job].abort()
                vasyncs[job].cancel()
        except Exception:
            pass
        ## make sure all tmp files are destroyed
        vcfchunks = glob.glob(os.path.join(data.dirs.outfiles, "*.vcf.[0-9]*"))
        h5chunks = glob.glob(os.path.join(data.dirs.outfiles, ".tmp.[0-9]*.h5"))
        for dfile in vcfchunks + h5chunks:
            os.remove(dfile)
        ## reraise the error
        raise inst


    ## writing full vcf file to disk
    start = time.time()
    printstr = ("writing vcf file", "s7")
    res = lbview.apply(concat_vcf, *(data, names, full))
    ogchunks = len(glob.glob(data.outfiles.vcf + ".*"))
    while 1:
        curchunks = len(glob.glob(data.outfiles.vcf + ".*"))
        data._progressbar(ogchunks, ogchunks - curchunks, start, printstr)
        time.sleep(0.1)
        if res.ready():
            break
    data._progressbar(1, 1, start, printstr)
    print("")



def concat_vcf(data, names, full):
    """
    Sorts, concatenates, and gzips VCF chunks. Also cleans up chunks.
    """
    ## open handle and write headers
    if not full:
        writer = open(data.outfiles.vcf, 'w')
    else:
        writer = gzip.open(data.outfiles.VCF, 'w')
    vcfheader(data, names, writer)
    writer.close()

    ## get vcf chunks
    vcfchunks = glob.glob(data.outfiles.vcf + ".*")
    vcfchunks.sort(key=lambda x: int(x.rsplit(".")[-1]))

    ## concatenate
    if not full:
        writer = open(data.outfiles.vcf, 'a')
    else:
        writer = gzip.open(data.outfiles.VCF, 'a')

    ## what order do users want? The order in the original ref file?
    ## Sorted by the size of chroms? that is the order in faidx.
    ## If reference mapping then it's nice to sort the vcf data by
    ## CHROM and POS. This is doing a very naive sort right now, so the
    ## CHROM will be ordered, but not the pos within each chrom.
    if data.paramsdict["assembly_method"] in ["reference", "denovo+reference"]:
        ## Some unix sorting magic to get POS sorted within CHROM
        ## First you sort by POS (-k 2,2), then you do a `stable` sort 
        ## by CHROM. You end up with POS ordered and grouped correctly by CHROM
        ## but relatively unordered CHROMs (locus105 will be before locus11).
        cmd = ["cat"] + vcfchunks + [" | sort -k 2,2 -n | sort -k 1,1 -s"]
        cmd = " ".join(cmd)
        proc = sps.Popen(cmd, 
            shell=True, stderr=sps.STDOUT, stdout=writer, close_fds=True)
    else:
        proc = sps.Popen(["cat"] + vcfchunks, 
            stderr=sps.STDOUT, stdout=writer, close_fds=True)

    err = proc.communicate()[0]
    if proc.returncode:
        raise IPyradWarningExit("err in concat_vcf: %s", err)
    writer.close()

    for chunk in vcfchunks:
        os.remove(chunk)



def vcfchunk(data, optim, sidx, chunk, full):
    """
    Function called within make_vcf to run chunks on separate engines.
    """
    ## empty array to be filled before writing
    ## will not actually be optim*maxlen, extra needs to be trimmed
    # maxlen = data._hackersonly["max_fragment_length"] + 20

    ## get data sliced (optim chunks at a time)
    hslice = [chunk, chunk + optim]

    ## read all taxa from disk (faster), then subsample taxa with sidx and
    ## keepmask to greatly reduce the memory load
    with h5py.File(data.database, 'r') as co5:
        afilt = co5["filters"][hslice[0]:hslice[1], :]
        keepmask = afilt.sum(axis=1) == 0
        ## apply mask to edges
        aedge = co5["edges"][hslice[0]:hslice[1], :]
        aedge = aedge[keepmask, :]
    del afilt

    ## same memory subsampling.
    with h5py.File(data.clust_database, 'r') as io5:
        ## apply mask to edges to aseqs and acatg
        #aseqs = io5["seqs"][hslice[0]:hslice[1], :, :].view(np.uint8)
        ## need to read in seqs with upper b/c lowercase allele info
        aseqs = np.char.upper(io5["seqs"][hslice[0]:hslice[1], :, :]).view(np.uint8)
        aseqs = aseqs[keepmask, :]
        aseqs = aseqs[:, sidx, :]
        acatg = io5["catgs"][hslice[0]:hslice[1], :, :, :]
        acatg = acatg[keepmask, :]
        acatg = acatg[:, sidx, :, :]
        achrom = io5["chroms"][hslice[0]:hslice[1]]
        achrom = achrom[keepmask, :]        

    LOGGER.info('acatg.shape %s', acatg.shape)
    ## to save memory some columns are stored in diff dtypes until printing
    if not full:
        with h5py.File(data.database, 'r') as co5:
            snps = co5["snps"][hslice[0]:hslice[1], :]
            snps = snps[keepmask, :]
            snps = snps.sum(axis=2)
        snpidxs = snps > 0
        maxsnplen = snps.sum()

    ## vcf info to fill, this is bigger than the actual array
    nrows = maxsnplen
    cols0 = np.zeros(nrows, dtype=np.int64)  # h5py.special_dtype(vlen=bytes))
    cols1 = np.zeros(nrows, dtype=np.uint32)
    cols34 = np.zeros((nrows, 2), dtype="S5")
    cols7 = np.zeros((nrows, 1), dtype="S20")

    ## when nsamples is high this blows up memory (e.g., dim=(5M x 500))
    ## so we'll instead create a list of arrays with 10 samples at a time.
    ## maybe later replace this with a h5 array
    tmph = os.path.join(data.dirs.outfiles, ".tmp.{}.h5".format(hslice[0]))
    htmp = h5py.File(tmph, 'w')
    htmp.create_dataset("vcf", shape=(nrows, sum(sidx)), dtype="S20")

    ## which loci passed all filters
    init = 0

    ## write loci that passed after trimming edges, then write snp string
    locindex = np.where(keepmask)[0]
    for iloc in range(aseqs.shape[0]):
        edg = aedge[iloc]
        ## grab all seqs between edges
        if 'pair' not in data.paramsdict["datatype"]:
            seq = aseqs[iloc, :, edg[0]:edg[1] + 1]
            catg = acatg[iloc, :, edg[0]:edg[1] + 1]
            if not full:
                snpidx = snpidxs[iloc, edg[0]:edg[1] + 1]
                seq = seq[:, snpidx]
                catg = catg[:, snpidx]
        else:
            seq = np.hstack([
                aseqs[iloc, :, edg[0]:edg[1] + 1],
                aseqs[iloc, :, edg[2]:edg[3] + 1],
                ])
            catg = np.hstack([
                acatg[iloc, :, edg[0]:edg[1] + 1],
                acatg[iloc, :, edg[2]:edg[3] + 1],
                ])
            if not full:
                snpidx = np.hstack([
                    snpidxs[iloc, edg[0]:edg[1] + 1],
                    snpidxs[iloc, edg[2]:edg[3] + 1],
                    ])
                seq = seq[:, snpidx]
                catg = catg[:, snpidx]

        ## empty arrs to fill
        alleles = np.zeros((nrows, 4), dtype=np.uint8)
        genos = np.zeros((seq.shape[1], sum(sidx)), dtype="S4")
        genos[:] = "./.:"

        ## ----  build string array ----
        pos = 0
        ## If any < 0 this indicates an anonymous locus in denovo+ref assembly
        if achrom[iloc][0] > 0:
            pos = achrom[iloc][1]
            cols0[init:init + seq.shape[1]] = achrom[iloc][0]
            cols1[init:init + seq.shape[1]] = pos + np.where(snpidx)[0] + 1
        else:
            if full:
                cols1[init:init + seq.shape[1]] = pos + np.arange(seq.shape[1]) + 1
            else:
                cols1[init:init + seq.shape[1]] = pos + np.where(snpidx)[0] + 1
                cols0[init:init + seq.shape[1]] = (chunk + locindex[iloc] + 1) * -1

        ## fill reference base
        alleles = reftrick(seq, GETCONS)

        ## get the info string column
        tmp0 = np.sum(catg, axis=2)
        tmp1 = tmp0 != 0
        tmp2 = tmp1.sum(axis=1) > 0
        nsamp = np.sum(tmp1, axis=0)
        depth = np.sum(tmp0, axis=0)
        list7 = [["NS={};DP={}".format(i, j)] for i, j in zip(nsamp, depth)]
        if list7:
            cols7[init:init + seq.shape[1]] = list7

        ## default fill cons sites where no variants
        genos[tmp1.T] = "0/0:"

        ## fill cons genotypes for sites with alt alleles for taxa in order
        mask = alleles[:, 1] == 46
        mask += alleles[:, 1] == 45

        obs = alleles[~mask, :]
        alts = seq[:, ~mask]
        who = np.where(mask == False)[0]   # don't change this to 'is' 
        ## fill variable sites
        for site in range(alts.shape[1]):
            bases = alts[:, site]
            #LOGGER.info("bases %s", bases)
            ohere = obs[site][obs[site] != 0]
            #LOGGER.info("ohere %s", ohere)
            alls = np.array([DCONS[i] for i in bases], dtype=np.uint32)
            #LOGGER.info("all %s", alls)
            for jdx in range(ohere.shape[0]):
                alls[alls == ohere[jdx]] = jdx

            #LOGGER.info("all2 %s", alls)
            ## fill into array
            for cidx in range(catg.shape[0]):
                if tmp2[cidx]:
                    if alls[cidx][0] < 5:
                        genos[who[site], cidx] = "/".join(
                            alls[cidx].astype("S1").tolist()) + ":"
                    else:
                        genos[who[site], cidx] = "./.:"
                    #LOGGER.info("genos filled: %s %s %s", who[site], cidx, genos)

        ## build geno+depth strings
        ## for each taxon enter 4 catg values
        fulltmp = np.zeros((seq.shape[1], catg.shape[0]), dtype="S20")
        for cidx in range(catg.shape[0]):
            ## fill catgs from catgs
            tmp0 = [str(i.sum()).encode() for i in catg[cidx]]
            tmp1 = [b",".join(i) for i in catg[cidx].astype("S4").tolist()]
            #tmp2 = ["".join(i + j + ":" + k) for i, j, k in zip(genos[:, cidx], tmp0, tmp1)]
            tmp2 = [i + j + b":" + k for (i, j, k) in zip(genos[:, cidx], tmp0, tmp1)]
            ## fill tmp allcidx
            fulltmp[:, cidx] = tmp2

        ## write to h5 for this locus
        htmp["vcf"][init:init + seq.shape[1], :] = fulltmp

        cols34[init:init + seq.shape[1], 0] = alleles[:, 0].view("S1")
        cols34[init:init + seq.shape[1], 1] = [
            b",".join([j for j in i if j]) 
            for i in alleles[:, 1:].view("S1").tolist()
            ]

        ## advance counter
        init += seq.shape[1]

    ## trim off empty rows if they exist
    withdat = cols0 != 0
    tot = withdat.sum()

    ## get scaffold names
    faidict = {}
    if (data.paramsdict["assembly_method"] in ["reference", "denovo+reference"]) and \
       (os.path.exists(data.paramsdict["reference_sequence"])):
        fai = pd.read_csv(data.paramsdict["reference_sequence"] + ".fai", 
            names=['scaffold', 'size', 'sumsize', 'a', 'b'],
            sep="\t")
        faidict = {i + 1: j for i, j in enumerate(fai.scaffold)}

    try:
        ## This is hax, but it's the only way it will work. The faidict uses positive numbers
        ## for reference sequence mapped loci for the CHROM/POS info, and it uses negative
        ## numbers for anonymous loci. Both are 1 indexed, which is where that last `+ 2` comes from.
        faidict.update(
            {-i: "locus_{}".format(i - 1) for i in 
            range(chunk + 1, chunk + optim + 2)})
        chroms = [faidict[i] for i in cols0]
    except Exception as inst:
        LOGGER.error("Invalid chromosome dictionary indexwat: {}".format(inst))
        LOGGER.debug("faidict {}".format(
            [str(k) + "/" + str(v) for k, v in faidict.items()
             if "locus" in v]))
        LOGGER.debug("chroms {}".format([x for x in cols0 if x < 0]))
        raise
    cols0 = np.array(chroms)
    #else:
    #    cols0 = np.array(["locus_{}".format(i) for i in cols0-1])

    ## Only write if there is some data that passed filtering
    if tot:
        LOGGER.debug("Writing data to vcf")
        if not full:
            writer = open(data.outfiles.vcf + ".{}".format(chunk), 'w')
        else:
            writer = gzip.open(data.outfiles.vcf + ".{}".format(chunk), 'w')

        try:
            ## write in iterations b/c it can be freakin huge.
            ## for cols0 and cols1 the 'newaxis' slice and the transpose
            ## are for turning the 1d arrays into column vectors.
            np.savetxt(writer,
                np.concatenate((
                    cols0[:tot][np.newaxis].T,
                    cols1[:tot][np.newaxis].T,
                    np.array([["."]] * tot, dtype="S1"),
                    cols34[:tot, :],
                    np.array([["13", "PASS"]] * tot, dtype="S4"),
                    cols7[:tot, :],
                    np.array([["GT:DP:CATG"]] * tot, dtype="S10"),
                    htmp["vcf"][:tot, :],
                    ),
                    axis=1),
                delimiter="\t", fmt="%s")
        except Exception as inst:
            LOGGER.error("Error building vcf file - ".format(inst))
            raise
        writer.close()

    ## close and remove tmp h5
    htmp.close()
    os.remove(tmph)



@numba.jit(nopython=True)
def reftrick(iseq, consdict):
    """ Returns the most common base at each site in order. """

    altrefs = np.zeros((iseq.shape[1], 4), dtype=np.uint8)
    altrefs[:, 1] = 46

    for col in range(iseq.shape[1]):
        ## expand colums with ambigs and remove N-
        fcounts = np.zeros(111, dtype=np.int64)
        counts = np.bincount(iseq[:, col])#, minlength=90)
        fcounts[:counts.shape[0]] = counts
        ## set N and - to zero, wish numba supported minlen arg
        fcounts[78] = 0
        fcounts[45] = 0
        ## add ambig counts to true bases
        for aidx in range(consdict.shape[0]):
            nbases = fcounts[consdict[aidx, 0]]
            for _ in range(nbases):
                fcounts[consdict[aidx, 1]] += 1
                fcounts[consdict[aidx, 2]] += 1
            fcounts[consdict[aidx, 0]] = 0

        ## now get counts from the modified counts arr
        who = np.argmax(fcounts)
        altrefs[col, 0] = who
        fcounts[who] = 0

        ## if an alt allele fill over the "." placeholder
        who = np.argmax(fcounts)
        if who:
            altrefs[col, 1] = who
            fcounts[who] = 0

            ## if 3rd or 4th alleles observed then add to arr
            who = np.argmax(fcounts)
            altrefs[col, 2] = who
            fcounts[who] = 0

            ## if 3rd or 4th alleles observed then add to arr
            who = np.argmax(fcounts)
            altrefs[col, 3] = who

    return altrefs


# used in baba.py / write_outfiles..py
## with N and - masked to 9
GETCONS = np.array([
    [82, 71, 65],
    [75, 71, 84],
    [83, 71, 67],
    [89, 84, 67],
    [87, 84, 65],
    [77, 67, 65],
    [78, 9, 9],
    [45, 9, 9],
    ], dtype=np.uint8)



DCONS = {67: [67, 67],
         65: [65, 65],
         84: [84, 84],
         71: [71, 71],
         82: [71, 65],
         75: [71, 84],
         83: [71, 67],
         89: [84, 67],
         87: [84, 65],
         77: [67, 65],
         78: [46, 46],
         45: [46, 46]}



# def viewgeno(site, reso):
#     """
#     Get resolution. Only 1 or 0 allowed. Used for geno
#     """
#     return VIEW[site][reso]


# ## vectorize the viewgeno func.
# ## basically just makes it run as a for loop
# vecviewgeno = np.vectorize(viewgeno)



def vcfheader(data, names, ofile):
    """
    Prints header for vcf files
    """
    ## choose reference string
    if data.paramsdict["reference_sequence"]:
        reference = data.paramsdict["reference_sequence"]
    else:
        reference = "pseudo-reference (most common base at site)"


    ##FILTER=<ID=minCov,Description="Data shared across <{mincov} samples">
    ##FILTER=<ID=maxSH,Description="Heterozygosous site shared across >{maxsh} samples">
    header = """\
##fileformat=VCFv4.0
##fileDate={date}
##source=ipyrad_v.{version}
##reference={reference}
##phasing=unphased
##INFO=<ID=NS,Number=1,Type=Integer,Description="Number of Samples With Data">
##INFO=<ID=DP,Number=1,Type=Integer,Description="Total Depth">
##FORMAT=<ID=GT,Number=1,Type=String,Description="Genotype">
##FORMAT=<ID=DP,Number=1,Type=Integer,Description="Read Depth">
##FORMAT=<ID=CATG,Number=1,Type=String,Description="Base Counts (CATG)">
#CHROM\tPOS\tID\tREF\tALT\tQUAL\tFILTER\tINFO\tFORMAT\t{names}
""".format(date=time.strftime("%Y/%m/%d"),
           version=ipyrad.__version__,
           reference=os.path.basename(reference),
           mincov=data.paramsdict["min_samples_locus"],
           maxsh=data.paramsdict["max_shared_Hs_locus"],
           names="\t".join(names))
    ## WRITE
    ofile.write(header)


NEXHEADER = \
"""#nexus
begin data;
  dimensions ntax={} nchar={};
  format datatype=dna missing=N gap=- interleave=yes;
  matrix
"""

NEXCLOSER = """\
  ;
end;
"""



if __name__ == "__main__":
    import ipyrad as ip

    ## get path to test dir/
    ROOT = os.path.realpath(
       os.path.dirname(
           os.path.dirname(
               os.path.dirname(__file__)
               )
           )
       )

    ## run test on pairgbs data1
    TEST = ip.load.load_assembly(os.path.join(\
                         ROOT, "tests", "test_rad", "data1"))
    TEST.step7(force=True)
    print(TEST.stats)<|MERGE_RESOLUTION|>--- conflicted
+++ resolved
@@ -325,17 +325,11 @@
     Get the row index of samples that are included. If samples are in the
     'excluded' they were already filtered out of 'samples' during _get_samples.
     """
-    ## get index from dbsamples
-<<<<<<< HEAD
     samples = [i.name.encode() for i in samples]
-    sidx = [list(dbsamples).index(i) for i in samples]
-=======
-    samples = [i.name for i in samples]
     if pidx:
         sidx = [list(dbsamples[pidx]).index(i) for i in samples]
     else:
         sidx = [list(dbsamples).index(i) for i in samples]
->>>>>>> 4e21eaee
     sidx.sort()
     return sidx
 
@@ -838,16 +832,10 @@
     nloci = co5["seqs"].shape[0]
 
     ## make array for snp string, 2 cols, - and *
-<<<<<<< HEAD
     snps = io5.create_dataset(
         "snps", 
         (nloci, maxlen, 2),
         dtype=np.bool_,
-=======
-    snps = io5.create_dataset("snps", 
-        (nloci, maxlen, 2),
-        dtype=np.bool,
->>>>>>> 4e21eaee
         chunks=(chunks, maxlen, 2),
         compression='gzip')
     snps.attrs["chunksize"] = chunks
@@ -856,7 +844,6 @@
     ## array for filters that will be applied in step7
     filters = io5.create_dataset("filters", (nloci, 6), dtype=np.bool)
     filters.attrs["filters"] = [
-<<<<<<< HEAD
         b"duplicates", 
         b"max_indels",
         b"max_snps", 
@@ -868,13 +855,6 @@
     ## array for edgetrimming
     edges = io5.create_dataset(
         "edges", 
-=======
-        "duplicates", "max_indels", "max_snps", 
-        "max_shared_hets", "min_samps", "max_alleles"]
-
-    ## array for edgetrimming
-    edges = io5.create_dataset("edges", 
->>>>>>> 4e21eaee
         (nloci, 5),
         dtype=np.uint16,
         chunks=(chunks, 5),
@@ -915,15 +895,9 @@
 
     ## we need to use upper to skip lowercase allele storage
     ## this slows down the rate of loading in data by a ton.
-<<<<<<< HEAD
     superints = np.char.upper(
         io5["seqs"][hslice[0]:hslice[1], sidx, ]
         ).view(np.int8)
-=======
-    # if we slice superints on sidx here, then we need to redefine the taxon
-    # indices in _populations to match teh reduced size array.
-    superints = np.char.upper(io5["seqs"][hslice[0]:hslice[1], sidx,]).view(np.int8)
->>>>>>> 4e21eaee
     LOGGER.info("superints shape {}".format(superints.shape))
 
     ## fill edge filter
