--- conflicted
+++ resolved
@@ -1063,13 +1063,9 @@
     to every loc based on coverage... 
     """
     ## the filter max
-<<<<<<< HEAD
     ## The type of max_shared_Hs_locus is determined and the cast to either
     ## int or float is made at assembly load time
     maxhet = data.paramsdict["max_shared_Hs_locus"]
-=======
-    maxhet = float(data.paramsdict["max_shared_Hs_locus"])
->>>>>>> dff65e5d
     if isinstance(maxhet, float):
         maxhet = int(superseqs.shape[1]*maxhet)
     else:
