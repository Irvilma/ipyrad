--- conflicted
+++ resolved
@@ -477,125 +477,54 @@
 
 
 
-<<<<<<< HEAD
-=======
-def combine_pairs(data, sample):
-    """ in prep """
-    #LOGGER.info("in combine_pairs: %s", sample.files.edits)
-
-    ## open file for writing to
-    combined = os.path.join(data.dirs.edits, sample.name+"_pairs.fastq")
-    combout = open(combined, 'wb')
-
-    ## read in paired end read files"
-    ## create iterators to sample 4 lines at a time
-    fr1 = open(sample.files.nonmerge1, 'rb')
-    quart1 = itertools.izip(*[iter(fr1)]*4)
-    fr2 = open(sample.files.nonmerge2, 'rb')
-    quart2 = itertools.izip(*[iter(fr2)]*4)
-    quarts = itertools.izip(quart1, quart2)
-
-    ## a list to store until writing
-    writing = []
-    counts = 0
-
-    ## iterate until done
-    while 1:
-        try:
-            read1s, read2s = quarts.next()
-        except StopIteration:
-            break
-        writing.append("\n".join([
-                        read1s[0].strip(),
-                        read1s[1].strip()+\
-                            "ssss"+read2s[1].strip(),
-                        read1s[2].strip(),
-                        read1s[3].strip()+\
-                            "ssss"+read2s[3].strip()]
-                        ))
-        counts += 1
-        if not counts % 1000:
-            combout.write("\n".join(writing)+"\n")
-            writing = []
-    if writing:
-        combout.write("\n".join(writing)+"\n")
-        combout.close()
-
-    sample.files.edits = [(combined, )]
-    sample.files.pairs = combined
-    return sample
-
-
-
-def merge_fastq_pairs(data, sample):
-    """ Merge paired fastq reads. """
-    #LOGGER.info("merging reads")
-
-    ## tempnames for merge files
-    sample.files.merged = os.path.join(data.dirs.edits,
-                          sample.name+"_merged_.fastq")
-    sample.files.nonmerge1 = os.path.join(data.dirs.edits, 
-                              sample.name+"_nonmerged_R1_.fastq")
-    sample.files.nonmerge2 = os.path.join(data.dirs.edits, 
-                              sample.name+"_nonmerged_R2_.fastq")
-    sample.files.rc = os.path.join(data.dirs.edits, 
-                              sample.name+"_revcomp_R2_.fastq")
-
-    try:
-        maxn = sum(data.paramsdict['max_low_qual_bases'])
-    except TypeError:
-        maxn = data.paramsdict['max_low_qual_bases']
-    minlen = str(max(32, data.paramsdict["filter_min_trim_len"]))
-
-    assert os.path.exists(sample.files.edits[0][1]), \
-           "No paired read file (_R2_ file) found."
-
-    ## vsearch revcomp R2
-    cmd = data.bins.vsearch \
-      +" --fastx_revcomp "+sample.files.edits[0][1] \
-      +" --fastqout "+sample.files.rc
-    LOGGER.warning(cmd)
-    try:
-        subprocess.check_call(cmd, shell=True,   
-                                   stderr=subprocess.STDOUT,
-                                   stdout=subprocess.PIPE)
-    except subprocess.CalledProcessError as inst:
-        LOGGER.error(subprocess.STDOUT)
-        LOGGER.error(cmd)        
-        sys.exit("Error in merging pairs: \n({}).".format(inst))
-
-    ## vsearch merging
-
-    cmd = data.bins.vsearch \
-      +" --fastq_mergepairs "+sample.files.edits[0][0] \
-      +" --reverse "+sample.files.rc \
-      +" --fastqout "+sample.files.merged \
-      +" --fastqout_notmerged_fwd "+sample.files.nonmerge1 \
-      +" --fastqout_notmerged_rev "+sample.files.nonmerge2 \
-      +" --fasta_width 0 " \
-      +" --fastq_allowmergestagger " \
-      +" --fastq_minmergelen "+minlen \
-      +" --fastq_maxns "+str(maxn) \
-      +" --fastq_minovlen 12 " \
-      +" --fastq_maxdiffs 4 "
-    LOGGER.warning(cmd)
-    try:
-        subprocess.check_call(cmd, shell=True,   
-                                   stderr=subprocess.STDOUT,
-                                   stdout=subprocess.PIPE)
-    except subprocess.CalledProcessError as inst:
-        LOGGER.error(subprocess.STDOUT)
-        LOGGER.error(cmd)        
-        sys.exit("Error in merging pairs: \n({}).".format(inst))
-    finally:
-        pass
-        ## kill unfinished files if they exist
-
-    return sample
-
-
-
->>>>>>> 2f4c4c51
+# def combine_pairs(data, sample):
+#     """ in prep """
+#     #LOGGER.info("in combine_pairs: %s", sample.files.edits)
+
+#     ## open file for writing to
+#     combined = os.path.join(data.dirs.edits, sample.name+"_pairs.fastq")
+#     combout = open(combined, 'wb')
+
+#     ## read in paired end read files"
+#     ## create iterators to sample 4 lines at a time
+#     fr1 = open(sample.files.nonmerge1, 'rb')
+#     quart1 = itertools.izip(*[iter(fr1)]*4)
+#     fr2 = open(sample.files.nonmerge2, 'rb')
+#     quart2 = itertools.izip(*[iter(fr2)]*4)
+#     quarts = itertools.izip(quart1, quart2)
+
+#     ## a list to store until writing
+#     writing = []
+#     counts = 0
+
+#     ## iterate until done
+#     while 1:
+#         try:
+#             read1s, read2s = quarts.next()
+#         except StopIteration:
+#             break
+#         writing.append("\n".join([
+#                         read1s[0].strip(),
+#                         read1s[1].strip()+\
+#                             "ssss"+read2s[1].strip(),
+#                         read1s[2].strip(),
+#                         read1s[3].strip()+\
+#                             "ssss"+read2s[3].strip()]
+#                         ))
+#         counts += 1
+#         if not counts % 1000:
+#             combout.write("\n".join(writing)+"\n")
+#             writing = []
+#     if writing:
+#         combout.write("\n".join(writing)+"\n")
+#         combout.close()
+
+#     sample.files.edits = [(combined, )]
+#     sample.files.pairs = combined
+#     return sample
+
+
+
 def concat_edits(data, sample):
     """ concatenate if multiple edits files for a sample """
     ## if more than one tuple in the list
@@ -772,7 +701,7 @@
     ## get args
     data, sample, noreverse, nthreads = args
 
-    LOGGER.debug( "clustall() %s", sample.name )
+    LOGGER.debug("clustall() %s", sample.name)
 
     ## concatenate edits files in case a Sample has multiple, and 
     ## returns a new Sample.files.edits with the concat file
@@ -780,30 +709,29 @@
 
     ## merge fastq pairs
     if 'pair' in data.paramsdict['datatype']:
-<<<<<<< HEAD
         ## merge pairs that overlap and combine non-overlapping
         ## pairs into one merged file. merge_pairs takes the unmerged
         ## files list as an argument because we're reusing this code 
         ## in the refmap pipeline, trying to generalize.
-        LOGGER.debug( "Merging pairs - %s", sample.files )
-        unmerged_files =  [ sample.files.edits[0][0], sample.files.edits[0][1] ]
-        mergefile, nmerged = merge_pairs( data, sample, unmerged_files )
+        LOGGER.debug("Merging pairs - %s", sample.files)
+        unmerged_files = [sample.files.edits[0][0], sample.files.edits[0][1]]
+        mergefile, nmerged = merge_pairs(data, sample, unmerged_files)
         sample.files.edits = [(mergefile, )]
         sample.files.pairs = mergefile
         sample.stats.reads_merged = nmerged
         sample.merged = 1
         LOGGER.info(sample.files.edits)
-=======
+
+        ## OLD DEREN CODE w/ combine_pairs (keeping for now)
         ## merge pairs that overlap into a merge file
-        sample = merge_fastq_pairs(data, sample)
+        #sample = merge_fastq_pairs(data, sample)
         ## pair together remaining pairs into a pairs file
-        sample = combine_pairs(data, sample)
+        #sample = combine_pairs(data, sample)
         ## if merge file, append to pairs file
-        with open(sample.files.pairs, 'a') as tmpout:
-            with open(sample.files.merged, 'r') as tmpin:
-                tmpout.write(tmpin.read().replace("_c1\n", "_m4\n"))
+        #with open(sample.files.pairs, 'a') as tmpout:
+        #    with open(sample.files.merged, 'r') as tmpin:
+        #        tmpout.write(tmpin.read().replace("_c1\n", "_m4\n"))
         #LOGGER.info(sample.files.edits)
->>>>>>> 2f4c4c51
 
     ## convert fastq to fasta, then derep and sort reads by their size
     #LOGGER.debug(data, sample, nthreads)
