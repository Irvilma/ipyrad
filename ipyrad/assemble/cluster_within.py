--- conflicted
+++ resolved
@@ -618,77 +618,6 @@
     #[res_chunk[i].get() for i in res_chunk]
     #return 1
 
-<<<<<<< HEAD
-    try:
-        ## PREVIEW should just use subsampled data from step2
-        #if preview:
-            ## Truncate the input files and temporarily swap out the values for
-            ## sample.files.edits
-        #    for sample in samples:
-        #        sample.files["edits_preview_bak"] = sample.files.edits
-        #        sample.files.edits = preview_truncate_fq(data, 
-        #                                     sample.files.edits_preview_bak)
-
-        ## single node threading
-        tpp = 1
-        if len(ipyclient) >= 4:
-            tpp = 2
-        if len(ipyclient) >= 10:
-            tpp = 3
-        if len(ipyclient) >= 20:
-            tpp = 4
-        threaded_view = ipyclient.load_balanced_view(
-                                            targets=ipyclient.ids[::tpp])
-        tpproc = len(threaded_view)
-
-        ## Initialize the mapped and unmapped file paths per sample
-        if not data.paramsdict["assembly_method"] == "denovo":
-            for sample in samples:
-                sample = refmap_init(data, sample)
-
-        ## FILL LIST ARGS for funcs mapreads and clustall
-        submitted_args = []
-        for sample in samples:
-            ## Only cluster/map reads if it hasn't already been done.
-            ## If force is true always cluster every sample
-            if not sample.stats.state == 2.5 or force:
-                #if not align_only:
-                submitted_args.append([data, sample, noreverse, tpproc])
-        
-        ## If all samples are in step 2.5 then submitted_args will be empty
-        if submitted_args:
-
-            ## MAP READS if reference sequence is specified
-            if not data.paramsdict["assembly_method"] == "denovo":
-                results = threaded_view.map(mapreads, submitted_args)
-                results.get()
- 
-            ## DENOVO CLUSTER returns 0/1 of whether clust.gz built without fail
-            ## for samples in the order in which they were submitted
-            results = threaded_view.map(clustall, submitted_args)
-            for i, success in enumerate(results):
-                if success:
-                    LOGGER.debug("Finished clustering {}".format(samples[i]))
- 
-                    ## TODO: should it look for REFSEQ reads if it had no utemp hits?
-    
-                    ## If we are keeping the results of ref mapping then pull in 
-                    ## alignments from mapped bam files and write them to the clust.gz 
-                    ## files to fold them back into the pipeline.
-                    ## If we are doing "denovo" then obviously don't call this, but 
-                    ## also, less obvious, "denovo-reference" intentionally doesn't 
-                    ## call this to effectively discard reference mapped reads.
-                    if data.paramsdict["assembly_method"] in \
-                                               ["reference", "denovo+reference"]: 
-                        finalize_aligned_reads(data, samples[i], ipyclient)
-
-                    samples[i].stats.state = 2.5
-
-            #results = results.get()
-
-        ## Samples at step 2.5 pick up again here.
-        ## call ipp for muscle aligning only if the Sample passed clust/mapping
-=======
 
     ## FUNC 7: align chunks -------------------------------------------------
     res_align = {sample:[] for sample in samples}
@@ -786,7 +715,6 @@
     """
 
     if not "denovo" == data.paramsdict["assembly_method"]: 
->>>>>>> dddf33b1
         for sample in samples:
             refmap_cleanup(data, sample)
 
@@ -1010,64 +938,6 @@
                 out.write(infile.read()+"//\n//\n")
             os.remove(fname)
 
-<<<<<<< HEAD
-    try: 
-        ## get the number of clusters
-        clustfile = os.path.join(data.dirs.clusts, sample.name+".clust.gz")
-        clustio = gzip.open(clustfile, 'rb')
-        optim = 1000
-        #if sample.stats.clusters_total > 500:
-        #    optim = int(sample.stats.clusters_total/len(ipyclient))//2
-        LOGGER.debug("optim for align chunks: %s", optim)
-
-        ## write optim clusters to each tmp file
-        inclusts = iter(clustio.read().strip().split("//\n//\n"))
-        grabchunk = list(itertools.islice(inclusts, optim))
-        while grabchunk:
-            with tempfile.NamedTemporaryFile('w+b', delete=False, dir=tmpdir,
-                                             prefix=sample.name+"_", 
-                                             suffix='.ali') as out:
-                out.write("//\n//\n".join(grabchunk))
-            tmpnames.append(out.name)
-            grabchunk = list(itertools.islice(inclusts, optim))
-        clustio.close()
-
-        ## create job queue
-        submitted_args = []
-        for fname in tmpnames:
-            submitted_args.append([data, fname])
-
-        ## run muscle on all tmp files. 'map' returns in same order          
-        results = lbview.map_async(muscle_align, submitted_args)
-        results.get()
-
-        ## concatenate finished reads
-        sample.files.clusters = os.path.join(data.dirs.clusts,
-                                             sample.name+".clustS.gz")
-        with gzip.open(sample.files.clusters, 'wb') as out:
-            for fname in tmpnames:
-                with open(fname) as infile:
-                    out.write(infile.read()+"//\n//\n")
-
-    except Exception as inst:
-        LOGGER.warn(inst)
-        raise
-
-    finally:
-        ## still delete tmpfiles if job was interrupted
-        for fname in tmpnames:
-            if os.path.exists(fname):
-                os.remove(fname)
-        if os.path.exists(tmpdir):
-            try:
-                shutil.rmtree(tmpdir)
-            except OSError as inst:
-                ## In some instances nfs creates hidden dot files in directories
-                ## that claim to be "busy" when you try to remove them. Don't
-                ## kill the run if you can't remove this directory.
-                LOGGER.warn("Failed to remove tmpdir {}".format(tmpdir))
-=======
->>>>>>> dddf33b1
 
 
 def alignment_cleanup(tmpnames):
