--- conflicted
+++ resolved
@@ -365,14 +365,9 @@
     io5 = h5py.File(data.clust_database, 'w')
 
     ## choose chunk optim size
-    #chunks = data.nloci
-<<<<<<< HEAD
-    chunks = data.nloci
-=======
     chunks = 100
     if data.nloci < 100:
         chunks = data.nloci
->>>>>>> aec41100
     if data.nloci > 5000:
         chunks = 1000
     ### Warning: for some reason increasing the chunk size to 5000 
