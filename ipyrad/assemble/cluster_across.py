#!/usr/bin/env python2

""" cluster across samples using vsearch with options for 
    hierarchical clustering """

from __future__ import print_function
# pylint: disable=E1101
# pylint: disable=E1103
# pylint: disable=W0212
# pylint: disable=W0142
# pylint: disable=C0301

import os
import sys
import pty
import gzip
import h5py
import time
import numba
import shutil
import random
import datetime
import itertools
import subprocess
import numpy as np
import pandas as pd
import ipyrad as ip
from ipyparallel.error import TimeoutError
from ipyrad.assemble.util import *
from ipyrad.assemble.cluster_within import muscle_call, parsemuscle


import logging
LOGGER = logging.getLogger(__name__)



def muscle_align_across(args):
    """ 
    Reads in a chunk of the rebuilt clusters. Aligns clusters and writes 
    tmpaligned chunk of seqs. Also fills a tmparray with indels locations. 
    tmpchunk and tmparr will be compiled by multi_muscle_align func. 
    """
    ## parse args, names are used to order arrays by taxon names
    data, samples, chunk = args
    ## ensure sorted order
    samples.sort(key=lambda x: x.name)
    snames = [sample.name for sample in samples]

    try:
        ## data are already chunked, read in the whole thing
        infile = open(chunk, 'rb')
        clusts = infile.read().split("//\n//\n")[:-1]
        out = []

        ## tmparray to store indel information 
        maxlen = data._hackersonly["max_fragment_length"] + 30
        indels = np.zeros((len(samples), len(clusts), maxlen), dtype=np.bool)

        ## iterate over clusters and align
        loc = 0
        for loc, clust in enumerate(clusts):
            stack = []
            lines = clust.strip().split("\n")
            names = [i.split()[0][1:] for i in lines]
            seqs = [i.split()[1] for i in lines]

            LOGGER.info("seqs first %s %s", len(seqs), seqs)

            ## append counter to end of names b/c muscle doesn't retain order
            names = [j+";*"+str(i) for i, j in enumerate(names)]

            ## don't bother aligning singletons
            if len(names) <= 1:
                if names:
                    stack = [names[0]+"\n"+seqs[0]]
            else:
                ## split seqs before align if PE. If 'nnnn' not found (single end 
                ## or merged reads) then `except` will pass it to SE alignment. 
                paired = 1
                try:
                    seqs1 = [i.split("nnnn")[0] for i in seqs] 
                    seqs2 = [i.split("nnnn")[1] for i in seqs]
                except IndexError:
                    paired = 0

                if paired:
                    string1 = muscle_call(data, names, seqs1)
                    string2 = muscle_call(data, names, seqs2)
                    anames, aseqs1 = parsemuscle(data, string1)
                    anames, aseqs2 = parsemuscle(data, string2)

                    ## resort so they're in same order
                    aseqs = [i+"nnnn"+j for i, j in zip(aseqs1, aseqs2)]
                    for i in xrange(len(anames)):
                        stack.append(anames[i].rsplit(';', 1)[0]+"\n"+aseqs[i])
                        sidx = [snames.index(anames[i].rsplit("_", 1)[0])]
                        ## store the indels and separator regions as indels
                        locinds = np.zeros(maxlen, dtype=np.bool)
                        for idx in range(min(maxlen, len(aseqs[i]))):
                            if aseqs[i][idx] == "-":
                                locinds[idx] = True
                        indels[sidx, loc, :] = locinds

                else:
                    string1 = muscle_call(data, names, seqs)
                    anames, aseqs = parsemuscle(data, string1)
                    for i in xrange(len(anames)):
                        stack.append(anames[i].rsplit(';', 1)[0]+"\n"+aseqs[i])
                        sidx = snames.index(anames[i].rsplit("_", 1)[0])
                        ## store the indels
                        locinds = np.zeros(maxlen, dtype=np.bool)
                        for idx in range(min(maxlen, len(aseqs[i]))):
                            if aseqs[i][idx] == "-":
                                locinds[idx] = True
                        indels[sidx, loc, :] = locinds

            if stack:
                out.append("\n".join(stack))

        ## write to file after
        infile.close()
        with open(chunk, 'wb') as outfile:
            outfile.write("\n//\n//\n".join(out)+"\n")

        ## save indels array to tmp dir
        tmpdir = os.path.join(data.dirs.consens, data.name+"-tmpaligns")
        ifile = os.path.join(tmpdir, chunk+".h5")
        iofile = h5py.File(ifile, 'w')
        iofile.create_dataset('indels', data=indels)
        iofile.close()

    except Exception as inst:
        LOGGER.debug("Caught exception in muscle_align_across - {}".format(inst))
        raise inst

    return ifile, loc+1



def multi_muscle_align(data, samples, clustbits, ipyclient):
    """ 
    Sends the cluster bits to nprocessors for muscle alignment. 
    """

    ## get client
    LOGGER.info("starting alignments")
    lbview = ipyclient.load_balanced_view()
    start = time.time()
    elapsed = datetime.timedelta(seconds=int(time.time()-start))
    progressbar(20, 0, " aligning clusters     | {}".format(elapsed))

    ## create job queue for clustbits
    jobs = {}
    for idx, fname in enumerate(clustbits):
        jobs[idx] = lbview.apply(muscle_align_across, [data, samples, fname])
        #elapsed = datetime.timedelta(seconds=int(time.time()-start))
        #progressbar(20, 0, " aligning clusters     | {}".format(elapsed))

    LOGGER.info("clustbits %s", len(clustbits))
    LOGGER.info("submitted %s jobs to muscle_align_across", len(jobs))
    allwait = len(jobs)

    try:
        ## align clusters
        while 1:
            finished = [i.ready() for i in jobs.values()]
            if not all(finished):
                fwait = sum(finished)
                elapsed = datetime.timedelta(seconds=int(time.time()-start))
                progressbar(allwait, fwait, 
                            " aligning clusters     | {}".format(elapsed))
                time.sleep(0.1)

            else:
                fwait = sum(finished)
                elapsed = datetime.timedelta(seconds=int(time.time()-start))
                progressbar(allwait, fwait, 
                            " aligning clusters     | {}".format(elapsed))
                break

        ## build indels array                
        indeltups = []
        keys = jobs.keys()
        for idx in keys:
            if jobs[idx].completed and jobs[idx].successful():
                indeltups.append(jobs[idx].get())
            del jobs[idx]

        ## submit to indel entry
        if indeltups:
            build(data, samples, indeltups, clustbits, start)
        else:
            msg = "\n\n  All samples failed alignment step. Check the log files."
            raise IPyradError(msg)

    finally:
        ## Do tmp file cleanup
        for path in ["_cathaps.tmp", "_catcons.tmp", ".utemp", ".htemp"]:
            fname = os.path.join(data.dirs.consens, data.name+path)
            #if os.path.exists(fname):
            #    os.remove(fname)

        tmpdir = os.path.join(data.dirs.consens, data.name+"-tmpaligns")
        if os.path.exists(tmpdir):
            try:
                shutil.rmtree(tmpdir)
            except OSError as _:
                ## In some instances nfs creates hidden dot files in directories
                ## that claim to be "busy" when you try to remove them. Don't
                ## kill the run if you can't remove this directory.
                LOGGER.warn("Failed to remove tmpdir {}".format(tmpdir))

    #if data._headers:
    print("")



def build(data, samples, indeltups, clustbits, init):
    """ 
    Builds the indels array and catclust.gz file from the aligned clusters.
    Both are tmpfiles used for filling the supercatg and superseqs arrays.
    NOT currently parallelizable
    """

    LOGGER.info(indeltups)
    ## sort into input order by chunk names
    indeltups.sort(key=lambda x: int(x[0].rsplit("_", 1)[-1][:-3]))

    ## get dims for full indel array
    maxlen = data._hackersonly["max_fragment_length"] + 30
    LOGGER.info("maxlen inside build is %s", maxlen)

    ## INIT INDEL ARRAY
    ## build an indel array for ALL loci in cat.clust.gz, 
    ## chunked so that individual samples can be pulled out
    ipath = os.path.join(data.dirs.consens, data.name+".indels")
    io5 = h5py.File(ipath, 'w')
    iset = io5.create_dataset("indels", (len(samples), data.nloci, maxlen),
                              dtype=np.bool)
                              #chunks=(len(samples), data.nloci/10, maxlen),
                              #compression="gzip")

    ## again make sure names are ordered right
    samples.sort(key=lambda x: x.name)

    ## enter all tmpindel arrays into full indel array
    ## TODO: This could be sped up with dask or numba
    for tup in indeltups:
        LOGGER.info('indeltups: %s, %s', tup[0], tup[1])
        start = int(tup[0].rsplit("_", 1)[-1][:-3])
        ioinds = h5py.File(tup[0], 'r')
        iset[:, start:start+tup[1], :] += ioinds['indels'][:] 
        ioinds.close()

        ## continued progress bar from multi_muscle_align
        elapsed = datetime.timedelta(seconds=int(time.time()-init))
        progressbar(100, 99, " aligning clusters     | {}".format(elapsed))

    io5.close()
    elapsed = datetime.timedelta(seconds=int(time.time()-init))
    progressbar(100, 100, " aligning clusters     | {}".format(elapsed))

    ## concatenate finished seq clusters into a tmp file 
    outhandle = os.path.join(data.dirs.consens, data.name+"_catclust.gz")
    with gzip.open(outhandle, 'wb') as out:
        for fname in clustbits:
            with open(fname) as infile:
                out.write(infile.read()+"//\n//\n")



def cluster(data, noreverse, ipyclient):
    """ 
    Calls vsearch for clustering across samples. 
    """

    ## input and output file handles
    cathaplos = os.path.join(data.dirs.consens, data.name+"_catshuf.tmp")
    uhaplos = os.path.join(data.dirs.consens, data.name+".utemp")
    hhaplos = os.path.join(data.dirs.consens, data.name+".htemp")
    logfile = os.path.join(data.dirs.consens, "s6_cluster_stats.txt")

    ## parameters that vary by datatype 
    ## (too low of cov values yield too many poor alignments)
    strand = "plus"
    cov = ".90"
    if data.paramsdict["datatype"] == "gbs":
        strand = "both"
        cov = ".60"
    elif data.paramsdict["datatype"] == "pairgbs":
        strand = "both"
        cov = ".90"

    ## get call string. Thread=0 means all. 
    ## old userfield: -userfields query+target+id+gaps+qstrand+qcov" \
    cmd = [ip.bins.vsearch, 
           "-cluster_smallmem", cathaplos, 
           "-strand", strand, 
           "-query_cov", cov, 
           "-id", str(data.paramsdict["clust_threshold"]), 
           "-userout", uhaplos, 
           "-notmatched", hhaplos, 
           "-userfields", "query+target+qstrand", 
           "-maxaccepts", "1", 
           "-maxrejects", "0", 
           "-minsl", "0.5", 
           "-fasta_width", "0", 
           "-threads", "0", 
           "-fulldp", 
           "-usersort", 
           "-log", logfile]

    ## override reverse clustering option
    if noreverse:
        ##strand = " -leftjust "
        print(noreverse, "not performing reverse complement clustering")

    try:
        LOGGER.info(cmd)
        start = time.time()
        
        (dog, owner) = pty.openpty()
        proc = subprocess.Popen(cmd, stdout=owner, stderr=owner, 
                                     close_fds=True)
        done = 0
        while 1:
            dat = os.read(dog, 80192)
            if "Clustering" in dat:
                try:
                    done = int(dat.split()[-1][:-1])
                ## may raise value error when it gets to the end
                except ValueError:
                    pass
            ## break if done
            ## catches end chunk of printing if clustering went really fast
            elif "Clusters:" in dat:
                LOGGER.info("ended vsearch tracking loop")
                break
            else:
                time.sleep(0.1)
            ## print progress
            elapsed = datetime.timedelta(seconds=int(time.time()-start))
            progressbar(100, done, 
                " clustering across     | {}".format(elapsed))

        ## another catcher to let vsearch cleanup after clustering is done
        proc.wait()
        elapsed = datetime.timedelta(seconds=int(time.time()-start))
        progressbar(100, 100, 
                    " clustering across     | {}".format(elapsed))

    except subprocess.CalledProcessError as inst:
        raise IPyradWarningExit("""
        Error in vsearch: \n{}\n{}""".format(inst, subprocess.STDOUT))

    finally:
        ## progress bar
        elapsed = datetime.timedelta(seconds=int(time.time()-start))
        progressbar(100, 100, " clustering across     | {}".format(elapsed))
        #if data._headers:
        print("")
        data.stats_files.s6 = logfile
        ## cleanup processes
        del proc, dog, owner



def build_h5_array(data, samples, ipyclient):
    """ build full catgs file with imputed indels. """
    ## catg array of prefiltered loci (4-dimensional) aye-aye!
    ## this can be multiprocessed!! just sum arrays at the end
    ## but one big array will overload memory, so need to be done in slices

    ## sort to ensure samples will be in alphabetical order, tho they should be.
    samples.sort(key=lambda x: x.name)

    #############################tempororary
    uhandle = os.path.join(data.dirs.consens, data.name+".utemp")
    updf = pd.read_table(uhandle, header=None)
    ## add name and index columns to dataframe
    updf.loc[:, 3] = [i.rsplit("_", 1)[0] for i in updf[0]]
    ## create a column with only consens index
    updf.loc[:, 4] = [i.rsplit("_", 1)[1] for i in updf[0]]
    ## group by seed
    udic = updf.groupby(by=1, sort=True)
    ## get number of clusters
    data.nloci = sum(1 for _ in udic.groups.iterkeys())
    del updf, udic
    ################################


    ## get maxlen dim
    maxlen = data._hackersonly["max_fragment_length"] + 30    
    LOGGER.info("maxlen inside build_h5_array is %s", maxlen)

    ## open new h5 handle
    data.clust_database = os.path.join(
                                    data.dirs.consens, data.name+".clust.hdf5")
    io5 = h5py.File(data.clust_database, 'w')

    ## choose chunk optim size
    chunks = 100
    if data.nloci < 100:
        chunks = data.nloci
    if data.nloci > 10000:
        chunks = 500
    if data.nloci > 50000:
        chunks = 1000
    if data.nloci > 200000:
        chunks = 2000
<<<<<<< HEAD
    #if data.nloci > 500000:
    #    chunks = 5000
=======
    if data.nloci > 500000:
        chunks = 5000

    ## Number of elements in hdf5 chunk may not exceed 4GB
    ## This is probably not actually optimal, to have such
    ## enormous chunk sizes, could probably explore efficiency
    ## of smaller chunk sizes on very very large datasets
    chunklen = chunks * len(samples) * maxlen * 4
    if chunklen> 4000000000:
            chunks = int(round(4000000000/(len(samples) * maxlen * 4)))

>>>>>>> 1fa9a560
    data.chunks = chunks
    LOGGER.info("data.nloci is %s", data.nloci)
    LOGGER.info("chunks is %s", data.chunks)

    # ## very big data set
    # if (data.nloci > 100000) and len(data.samples.keys()) > 100:
    #     chunks = 200
    # ## very very big data set
    # if (data.nloci > 100000) and len(data.samples.keys()) > 200:
    #     chunks = 100
    ### Warning: for some reason increasing the chunk size to 5000 
    ### caused enormous problems in step7. Not sure why. hdf5 inflate error. 
    #if data.nloci > 100000:
    #    chunks = 5000        

    ## INIT FULL CATG ARRAY
    ## store catgs with a .10 loci chunk size
    supercatg = io5.create_dataset("catgs", (data.nloci, len(samples), maxlen, 4),
                                    dtype=np.uint32,
                                    chunks=(chunks, len(samples), maxlen, 4), 
                                    compression="gzip")
    supercatg.attrs["chunksize"] = chunks
    supercatg.attrs["samples"] = [i.name for i in samples]


    ## INIT FULL SEQS ARRAY
    ## array for clusters of consens seqs
    superseqs = io5.create_dataset("seqs", (data.nloci, len(samples), maxlen),
                                    dtype="|S1",
                                    chunks=(chunks, len(samples), maxlen), 
                                    compression='gzip')
    superseqs.attrs["chunksize"] = chunks
    superseqs.attrs["samples"] = [i.name for i in samples]

    ## allele count storage
    io5.create_dataset("nalleles", (data.nloci, len(samples)), 
                                 dtype=np.uint8,
                                 chunks=(chunks, len(samples)),
                                 compression="gzip")

    ## array for filter that will be applied in step7
    io5.create_dataset("duplicates", (data.nloci, ), dtype=np.bool)
    ## array for filter that will be applied in step7
    io5.create_dataset("indels", (data.nloci, ), dtype=np.uint16)
    ## array for pair splits locations
    io5.create_dataset("splits", (data.nloci, ), dtype=np.uint16)

    ## close the big boy
    io5.close()

    ## FILL SUPERCATG and fills dupfilter, indfilter, and nalleles
    multicat(data, samples, ipyclient)

    ## FILL SUPERSEQS and fills edges(splits) for paired-end data
    fill_superseqs(data, samples)

    ## set sample states
    for sample in samples:
        sample.stats.state = 6



## TODO: if we wanted to skip depths (and singlecats) can we if there's indels?
def multicat(data, samples, ipyclient):
    """
    Runs singlecat for each sample.
    For each sample this fills its own hdf5 array with catg data & indels. 
    ## maybe this can be parallelized. Can't right now since we pass it 
    ## an open file object (indels). Room for speed improvements, tho.
    """

    ## create parallel client
    ## it might be a good idea to limit the number of engines here based on 
    ## some estimate of the individual file sizes, to avoid memory limits.

    ## read in the biggest individual file (e.g., 4GB), and limit the number
    ## of concurrent engines so that if N files that big were loaded into
    ## memory they would not exceed 75% memory. 

    ## but what if we're on multiple machines and each has its own memory?...
    ## then we need to ask each machine and use the min value

    lbview = ipyclient.load_balanced_view()

    ## make a list of jobs
    jobs = {}
    for sidx, sample in enumerate(samples):
        jobs[sample.name] = lbview.apply(singlecat, [data, sample, sidx])
        LOGGER.info("submitting %s to singlecat", sample.name)

    ## set wait job until all finished. 
    start = time.time()
    
    ## create an empty job to queue up cleaning
    #async = lbview.apply(time.sleep, 0.01)
    cleaning = {}
    last_sample = 0
    cleaning[last_sample] = lbview.apply(time.sleep, 0.1)

    ## counters for progress bar
    allwait = len(jobs)
    fwait = 0
    cwait = 0

    ## loop until finished
    while 1:
        ## if any jobs have finished then do a process
        finish_sc = [i.ready() for i in jobs.values()]
        finish_cl = [i.ready() for i in cleaning.values()]

        elapsed = datetime.timedelta(seconds=int(time.time() - start))
        progressbar(allwait, fwait, 
                    " indexing clusters     | {}".format(elapsed))

        if any(finish_sc):
            ## clear job memory of finished jobs
            snames = jobs.keys()
            ## iterate over remaining samples/keys
            for sname in snames:
                ## if async not already finished/deleted
                if jobs[sname].completed:
                    if jobs[sname].successful():
                        LOGGER.info("cleanup here %s", cleaning)
                        ## track finished
                        fwait += 1
                        ## purge memory of the old one
                        del jobs[sname]                    

                        ## Get the async result for the last sample in the cleanup
                        ## queue. If the last sample in the cleanup queue
                        ## gets cleaned up and removed from the cleaning dict
                        ## before the current sample completes then this will
                        ## throw a KeyError. In this case just set the current
                        ## sample to clean up after the 0th job (the dummy job).
                        ## Not having this try/except creates a nasty race condition
                        ## where usually everything works fine, but sometimes
                        ## on some datasets it'll throw, and choke the whole run.
                        try:
                            last_sample_async = cleaning[last_sample]
                        except KeyError:
                            LOGGER.debug("Last sample already cleaned up. Cleaning "\
                                + "dict should be empty here - {}".format(cleaning))
                            last_sample_async = cleaning[0]

                        ## submit a clean up job. Can't start til after last one
                        with lbview.temp_flags(after=last_sample_async):
                            cleaning[sname] = lbview.apply(insert_and_cleanup, 
                                                           *[data, sname])
                        LOGGER.info("submitting %s to cleanup", sname)
                        last_sample = sname

                    else:
                        ## print error if something went wrong
                        meta = jobs[sname].metadata
                        if meta.error:
                            LOGGER.error('  sample %s did not finish', sname)
                            LOGGER.error("""\
                stdout: %s
                stderr: %s 
                error: %s""", meta.stdout, meta.stderr, meta.error)
                        del jobs[sname]

        ## but, while in singlecats loop, remove cleanups as they finish
        ## to avoid memory from climbing
        if any(finish_cl):
            snames = cleaning.keys()
            ## iterate over remaining samples/keys
            for sname in snames:
                ## Don't clean up the dummy async object because if it gets
                ## cleaned up before any real samples finish singlecat
                ## then you get a KeyError. It creates a nasty race condition.
                if cleaning[sname].completed and cleaning[sname].successful()\
                        and not sname == 0:
                    cwait += 1
                    del cleaning[sname]

        ## if finished with singlecats, move on to next progress bar. 
        if not jobs.keys():
            break

        ## print progress
        time.sleep(0.1)

    ## print final progress
    elapsed = datetime.timedelta(seconds=int(time.time() - start))
    progressbar(20, 20,
        " indexing clusters     | {}".format(elapsed))
    print("")

    ## check each sample for success and enter into full DB
    start = time.time()

    while 1:
        elapsed = datetime.timedelta(seconds=int(time.time()-start))
        progressbar(allwait, max(0, cwait-1),
            " building database     | {}".format(elapsed))

        ## get finished
        finish_cl = [i.ready() for i in cleaning.values()]
        if any(finish_cl):
            snames = cleaning.keys()
            ## iterate over remaining samples/keys
            for sname in snames:
                if cleaning[sname].completed and cleaning[sname].successful():
                    cwait += 1
                    del cleaning[sname]

        ## if all finished then quit
        elapsed = datetime.timedelta(seconds=int(time.time()-start))
        progressbar(allwait, max(0, cwait-1),
            " building database     | {}".format(elapsed))

        if not cleaning.keys():
            break
        else:
            time.sleep(0.1)
    print("")

    ## remove indels array
    ifile = os.path.join(data.dirs.consens, data.name+".indels")
    if os.path.exists(ifile):
        os.remove(ifile)



def insert_and_cleanup(data, sname):
    """ 
    Result is a sample name returned by singlecat. This function loads 
    three tmp arrays saved by singlecat: dupfilter, indfilter, and indels, 
    and inserts them into the superfilters array and the catg array. 
    It is NOT run in parallel, but rather, sequentially, on purpose.
    If this is changed then the way the filters are filled needs to change.
    """
    ## grab supercatg from super and get index of this sample
    io5 = h5py.File(data.clust_database, 'r+')
    catg = io5["catgs"]
    nall = io5["nalleles"]
    sidx = list(catg.attrs["samples"]).index(sname)
    LOGGER.info("insert & cleanup : %s sidx: %s", sname, sidx)

    ## get individual h5 saved in locus order and with filters
    smp5 = os.path.join(data.dirs.consens, sname+".tmp.h5")
    ind5 = h5py.File(smp5, 'r')
    icatg = ind5["icatg"]
    inall = ind5["inall"]

    ## FILL SUPERCATG -- catg is chunked by nchunk loci
    chunk = catg.attrs["chunksize"]
    for chu in xrange(0, catg.shape[0], chunk):
        catg[chu:chu+chunk, sidx, ] += icatg[chu:chu+chunk]

    ## FILL allelic information here.
    for chu in xrange(0, catg.shape[0], chunk):
        nall[chu:chu+chunk, sidx] += inall[chu:chu+chunk]

    ## put in loci that were filtered b/c of dups [0] or inds [1]
    ## this is not chunked in any way, and so needs to be changed if we 
    ## later decide to have multiple samples write to the disk at once.
    dfilters = io5["duplicates"]
    dfilters[:] += ind5["dfilter"][:]

    ## read in the existing indels counter, line it up with this samples 
    ## indels per loc, and get the max at each locus.
    ifilters = io5["indels"]
    ifilters[:] = np.array([ifilters[:], ind5["ifilter"][:]]).max(axis=0)

    ## close h5s
    io5.close()
    ind5.close()

    ## clean up / remove individual h5 catg file
    if os.path.exists(smp5):
        os.remove(smp5)



## This is where indels are imputed
def singlecat(args):
    """ 
    Orders catg data for each sample into the final locus order. This allows
    all of the individual catgs to simply be combined later. They are also in 
    the same order as the indels array, so indels are inserted from the indel
    array that is passed in. 
    """
    ## parse args
    data, sample, sidx = args

    ## load utemp cluster hits as pandas data frame
    uhandle = os.path.join(data.dirs.consens, data.name+".utemp")
    updf = pd.read_table(uhandle, header=None)
    ## add name and index columns to dataframe
    updf.loc[:, 3] = [i.rsplit("_", 1)[0] for i in updf[0]]
    ## create a column with only consens index
    updf.loc[:, 4] = [i.rsplit("_", 1)[1] for i in updf[0]]
    ## group by seed
    udic = updf.groupby(by=1, sort=True)
    ## get number of clusters
    nloci = sum(1 for _ in udic.groups.iterkeys())

    ## set maximum allowable length of clusters. For single end RAD this only
    ## has to allow for a few extra indels, so 30 should be fine. For GBS, we 
    ## have to allow for the fact that two clusters could now partially overlap
    ## which previously did not within samples. Again, 30 is pretty good, but
    ## we have to set this as a max cut off so anything over this will get 
    ## trimmed. Fine, it's probably quite rare. 
    maxlen = data._hackersonly["max_fragment_length"] + 30
    LOGGER.info("maxlen inside singlecat is %s", maxlen)

    ## INIT SINGLE CATG ARRAY
    ## create an h5 array for storing catg tmp for this sample
    ## size has nloci from utemp, maxlen from hackersdict
    smpio = os.path.join(data.dirs.consens, sample.name+".tmp.h5")
    if os.path.exists(smpio):
        os.remove(smpio)
    smp5 = h5py.File(smpio, 'w')
    icatg = smp5.create_dataset('icatg', (nloci, maxlen, 4), dtype=np.uint32)
    inall = smp5.create_dataset('inall', (nloci,), dtype=np.uint8)

    ## get catg and nalleles from step5. the shape of catg: (nconsens, maxlen)
    old_h5 = h5py.File(sample.files.database, 'r')
    catarr = old_h5["catg"][:]
    nall = old_h5["nalleles"][:]
    chunksize = data.chunks

    ## local filters to fill while filling catg array
    dfilter = np.zeros(nloci, dtype=np.bool)
    ifilter = np.zeros(nloci, dtype=np.uint16)

    ## 
    LOGGER.info("filling catg")

    ## use numba compiled function to fill arrays
    ikeys = udic.groups.keys()
    dfilter = fillcats(sample.name, udic, chunksize, catarr, nall, icatg, inall, dfilter, maxlen)

    # step = iloc = 0
    # for iloc, seed in enumerate(udic.groups.iterkeys()):
    #     ipdf = udic.get_group(seed)
    #     ask = ipdf.where(ipdf[3] == sample.name).dropna()

    #     ## write to disk after 1000 writes
    #     if not iloc % chunksize:
    #         icatg[step:iloc] = locatg[:]
    #         inall[step:iloc] = lonall[:]
    #         ## reset
    #         step = iloc
    #         locatg = np.zeros((chunksize, maxlen, 4), dtype=np.uint32)
    #         lonall = np.zeros((chunksize,), dtype=np.uint8)

    #     ## fill local array one at a time
    #     if ask.shape[0] == 1: 
    #         ## if multiple hits of a sample to a locus then it is not added
    #         ## to the locus, and instead the locus is masked for exclusion
    #         ## using the filters array. Using (+=) instead of just (=) allows
    #         ## for catarr to be smaller minlen than locatg w/o error
    #         locatg[iloc-step, :catarr.shape[1]] = catarr[int(ask[4]), :icatg.shape[1], :]
    #         lonall[iloc-step] = nall[int(ask[4]),]
    #         #icatg[iloc] = catarr[int(ask[4]), :icatg.shape[1], :]
    #     elif ask.shape[0] > 1:
    #         ## store that this cluster failed b/c it had duplicate samples. 
    #         dfilter[iloc] = True

    ## store dfilter and clear memory
    smp5.create_dataset("dfilter", data=dfilter)


    LOGGER.info("filling seeds")
    ## for each locus in which Sample was the seed. 
    mask = np.array([sample.name in i for i in ikeys])
    aran = np.arange(len(mask))
    masked = aran[mask]
    for iloc in masked:
        sfill = int(ikeys[iloc].split("_")[-1])
        icatg[iloc, :catarr.shape[1]] = catarr[sfill, :icatg.shape[1]]
        inall[iloc] = nall[sfill]
    LOGGER.info("done seedmatching")

    ## close the old hdf5 connections
    old_h5.close()

    ## clear memory for hit map
    del udic
    del updf

    ## get indel locations for this sample
    ipath = os.path.join(data.dirs.consens, data.name+".indels")
    indh5 = h5py.File(ipath, 'r')
    indels = indh5["indels"][sidx, :, :]

    tmpstart = time.time()
    LOGGER.info("loading indels for %s %s, %s", 
                sample.name, sidx, np.sum(indels[:10]))

    ## insert indels into new_h5 (icatg array) which now has loci in the same
    ## order as the final clusters from the utemp file
    # for iloc in xrange(icatg.shape[0]):
    #     ## indels locations
    #     indidx = np.where(indels[iloc, :])[0]
    #     #LOGGER.info("indidx %s, len %s", indidx.shape, len(indidx))
    #     if np.any(indidx):
    #         ## store number of indels for this sample at this locus
    #         ifilter[iloc] = len(indidx)

    #         ## insert indels into catg array
    #         newrows = icatg[iloc].shape[0] + len(indidx)
    #         not_idx = np.array([k for k in range(newrows) if k not in indidx])
    #         ## create an empty new array with the right dims
    #         newfill = np.zeros((newrows, 4), dtype=icatg.dtype)
    #         ## fill with the old vals leaving the indels rows blank
    #         newfill[not_idx, :] = icatg[iloc]
    #         ## store new data into icatg
    #         icatg[iloc] = newfill[:icatg.shape[1]]

    for iloc in xrange(icatg.shape[0]):
        indidx, found = where_numba(indels, np.uint32(iloc))
        if found:
            ifilter[iloc] = indidx.shape[0]
            newfill = getfill_numba(np.uint32(indidx), icatg[iloc])
            icatg[iloc] = newfill[:icatg.shape[1]]

    elapsed = datetime.timedelta(seconds=int(time.time()- tmpstart))
    LOGGER.info("how long to do indels for %s %s", 
                sample.name, elapsed)

    ## put filteres into h5 object
    smp5.create_dataset("ifilter", data=ifilter)

    ## close the new h5 that was written to
    smp5.close()
    indh5.close()

    ## clear memory
    del indels

    ## return name for
    return sample.name



@numba.jit()
def fillcats(name, udic, chunksize, catarr, nall, icatg, inall, dfilter, maxlen):
    ## create a local array to fill until writing to disk for write efficiency
    locatg = np.zeros((chunksize, maxlen, 4), dtype=np.uint32)
    lonall = np.zeros((chunksize,), dtype=np.uint8)

    ## go go 
    step = iloc = 0
    ikeys = udic.groups.keys()
    for iloc, seed in enumerate(ikeys):
        ipdf = udic.get_group(seed)
        ask = ipdf.where(ipdf[3] == name).dropna()

        ## write to disk after 1000 writes
        if not iloc % chunksize:
            icatg[step:iloc] = locatg[:]
            inall[step:iloc] = lonall[:]
            ## reset
            step = iloc
            locatg = np.zeros((chunksize, maxlen, 4), dtype=np.uint32)
            lonall = np.zeros((chunksize,), dtype=np.uint8)

        ## fill local array one at a time
        if ask.shape[0] == 1: 
            ## if multiple hits of a sample to a locus then it is not added
            ## to the locus, and instead the locus is masked for exclusion
            ## using the filters array. Using (+=) instead of just (=) allows
            ## for catarr to be smaller minlen than locatg w/o error
            locatg[iloc-step, :catarr.shape[1]] = catarr[int(ask[4]), :icatg.shape[1], :]
            lonall[iloc-step] = nall[int(ask[4]),]
            #icatg[iloc] = catarr[int(ask[4]), :icatg.shape[1], :]
        elif ask.shape[0] > 1:
            ## store that this cluster failed b/c it had duplicate samples. 
            dfilter[iloc] = True

    ## write the leftover chunk 
    icatg[step:iloc] = locatg[:icatg[step:iloc].shape[0]]
    inall[step:iloc] = lonall[:inall[step:iloc].shape[0]]    
    return dfilter



@numba.jit(nopython=True)
def where_numba(indels, iloc):
    """ 
    numba compiled function for grabbing indel locations. Doesn't really
    speed up np.where, but is abut 6X faster for np.any. 
    """
    indidx = np.where(indels[iloc, :])[0]        
    found = np.any(indidx)
    return indidx, found



## TODO: simplify these funcs / subfuncs
def getfill_numba(indidx, tmpcatg):
    """ 
    Fast array filling function for singlecat. 
    Cannot be fully numba compiled, but has a compiled subfunction
    """
    newrows = np.uint32(tmpcatg.shape[0] + indidx.shape[0])
    newfill = np.zeros(shape=(newrows, 4), dtype=np.uint32)
    res = getfill_numba_sub(tmpcatg, indidx, newfill, newrows)
    return res



@numba.jit("u4[:,:](u4[:,:],u4[:],u4[:,:],u4)", nopython=True)
def getfill_numba_sub(tmpcatg, indidx, newfill, newrows):
    """ compiled subfunction of getfill_numba """
    allrows = np.arange(newrows)
    mask = np.ones(shape=newrows, dtype=np.uint32)
    for idx in indidx:
        mask[idx] = 0
    not_idx = allrows[mask == 1]
    newfill[not_idx, :] = tmpcatg
    return tmpcatg



def fill_superseqs(data, samples):
    """ 
    Fills the superseqs array with seq data from cat.clust 
    and fill the edges array with information about paired split locations.
    """

    ## load super to get edges
    io5 = h5py.File(data.clust_database, 'r+')
    superseqs = io5["seqs"]
    splits = io5["splits"]

    ## samples are already sorted
    snames = [i.name for i in samples]
    LOGGER.info("snames %s", snames)

    ## get maxlen again
    maxlen = data._hackersonly["max_fragment_length"] + 30
    LOGGER.info("maxlen inside fill_superseqs is %s", maxlen)

    ## data has to be entered in blocks
    infile = os.path.join(data.dirs.consens, data.name+"_catclust.gz")
    clusters = gzip.open(infile, 'r')
    pairdealer = itertools.izip(*[iter(clusters)]*2)

    ## iterate over clusters
    chunksize = superseqs.attrs["chunksize"]
    done = 0
    iloc = 0
    cloc = 0
    chunkseqs = np.zeros((chunksize, len(samples), maxlen), dtype="|S1")
    chunkedge = np.zeros((chunksize), dtype=np.uint16)

    while 1:
        try:
            done, chunk = clustdealer(pairdealer, 1)
        except IndexError:
            raise IPyradError("clustfile formatting error in %s", chunk)    
        if done:
            break

        ## if chunk is full put into superseqs and reset counter
        if cloc == chunksize:
            superseqs[iloc-cloc:iloc] = chunkseqs
            splits[iloc-cloc:iloc] = chunkedge
            ## reset chunkseqs, chunkedge, cloc
            cloc = 0
            chunkseqs = np.zeros((chunksize, len(samples), maxlen), dtype="|S1")
            chunkedge = np.zeros((chunksize), dtype=np.uint16)

        ## get seq and split it
        if chunk:
            fill = np.zeros((len(samples), maxlen), dtype="|S1")
            fill.fill("N")
            piece = chunk[0].strip().split("\n")
            names = piece[0::2]
            seqs = np.array([list(i) for i in piece[1::2]])
            ## fill in the separator if it exists
            separator = np.where(np.all(seqs == "n", axis=0))[0]
            if np.any(separator):
                chunkedge[cloc] = separator.min()

            ## fill in the hits
            LOGGER.info("seqs : %s", seqs)
            LOGGER.info("seqs.shape : %s", seqs.shape) 
            shlen = seqs.shape[1]
            for name, seq in zip(names, seqs):
                sidx = snames.index(name.rsplit("_", 1)[0])
                fill[sidx, :shlen] = seq[:maxlen]

            ## PUT seqs INTO local ARRAY 
            chunkseqs[cloc] = fill

        ## increase counters
        cloc += 1
        iloc += 1

    ## write final leftover chunk
    superseqs[iloc-cloc:,] = chunkseqs[:cloc]
    splits[iloc-cloc:] = chunkedge[:cloc]

    ## close super
    io5.close()

    ## edges is filled with splits for paired data.
    LOGGER.info("done filling superseqs")

    ## close handle
    clusters.close()



## TODO: This could use to be parallelized...
def build_reads_file(data, ipyclient):
    """ 
    Reconstitutes clusters from .utemp and htemp files and writes them 
    to chunked files for aligning in muscle. Return a dictionary with 
    seed:hits info from utemp file.
    """
    ## parallel client
    #lbview = ipyclient.load_balanced_view()
    start = time.time()

    elapsed = datetime.timedelta(seconds=int(time.time()-start))
    progressbar(20, 0,
        " building clusters     | {}".format(elapsed))

    LOGGER.info("building reads file -- loading utemp file into mem")
    ## read in cluster hits as pandas data frame
    uhandle = os.path.join(data.dirs.consens, data.name+".utemp")
    updf = pd.read_table(uhandle, header=None)

    ## load full fasta file into a Dic... this really doesn't need to be done
    ## with a pandas DF, and right now it unnecessarily loads in all the data
    ## at once, which is not memory efficient. however, it seems fast enough
    ## and hasn't overloaded memory yet, but keep an eye on it.
    LOGGER.info("loading full _catcons file into memory")
    conshandle = os.path.join(data.dirs.consens, data.name+"_catcons.tmp")
    consdf = pd.read_table(conshandle, delim_whitespace=1, 
                           header=None, compression='gzip')
    printstring = "{:<%s}    {}" % str(4+max([len(i) for i in set(consdf[::2][0])]))
    consdic = {i:j for i, j in \
                    zip(\
                        itertools.chain(*consdf[::2].values.tolist()), 
                        itertools.chain(*consdf[1::2].values.tolist())
                    )
               }

    ## make an tmpout directory and a printstring for writing to file
    tmpdir = os.path.join(data.dirs.consens, data.name+"-tmpaligns")
    if not os.path.exists(tmpdir):
        os.mkdir(tmpdir)

    ## groupby index 1 (seeds) 
    groups = updf.groupby(by=1, sort=False)

    ## a chunker for writing every N
    optim = 100
    if len(groups) < 100:
        optim = len(groups)
    if len(groups) > 10000:
        optim = 1000
    if len(groups) > 200000:
        optim = 2000
    if len(groups) > 500000:
        optim = 5000
    #if len(groups) > 2000:
    #    optim = len(groups) // 10

    ## get seqs back from consdic
    clustbits = []
    locilist = []
    loci = 0

    LOGGER.info("building reads file -- loading building loci")
    tots = len(set(updf[1].values))

    ## iterate over seeds and add in hits seqs
    for seed in set(updf[1].values):
        ## get dataframe for this locus/group (gdf) 
        gdf = groups.get_group(seed)
        ## set seed name and sequence
        seedseq = consdic.get(">"+seed)
        names = [">"+seed]
        seqs = [seedseq]
        ## iterate over group dataframe (gdf) and add hits names and seqs
        ## revcomp the hit if not '+' in the df.
        for i in gdf.index:
            hit = gdf[0][i]
            names.append(">"+hit)
            if gdf[2][i] == "+":
                seqs.append(consdic[">"+hit])
            else:
                seqs.append(fullcomp(consdic[">"+hit][::-1]))

        ## append the newly created locus to the locus list
        locilist.append("\n".join([printstring.format(i, j) \
                        for i, j in zip(names, seqs)]))
        loci += 1

        ## print progress
        elapsed = datetime.timedelta(seconds=int(time.time()-start))
        progressbar(tots, loci,
            " building clusters     | {}".format(elapsed))

        ## if enough loci have finished write to file to clear the mem
        if not loci % optim:
            ## a file to write results to
            handle = os.path.join(tmpdir, "tmp_"+str(loci - optim))
            with open(handle, 'w') as tmpout:
                tmpout.write("\n//\n//\n".join(locilist)+"\n//\n//\n")
                locilist = []
                clustbits.append(handle)

    ## write the final remaining to file
    if locilist:
        handle = os.path.join(tmpdir, "tmp_"+str(loci - len(locilist)))
        with open(handle, 'w') as tmpout:
            tmpout.write("\n//\n//\n".join(locilist)+"\n//\n//\n")
            clustbits.append(handle)

    elapsed = datetime.timedelta(seconds=int(time.time()-start))
    progressbar(100, 100, 
        " building clusters     | {}".format(elapsed))
    print("")

    ## cleanup
    del consdic, consdf, updf

    ## return stuff
    return clustbits, loci



## This is slow currently, high memory, 
def build_input_file(data, samples, randomseed):
    """ 
    Make a concatenated consens file with sampled alleles (no RSWYMK/rswymk). 
    Orders reads by length and shuffles randomly within length classes
    """

    ## get all of the consens handles for samples that have consens reads
    ## this is better than using sample.files.consens for selecting files 
    ## b/c if they were moved we only have to edit data.dirs.consens 
    conshandles = [os.path.join(data.dirs.consens, sample.name+".consens.gz") \
                  for sample in samples if \
                  sample.stats.reads_consens]
    conshandles.sort()
    assert conshandles, "no consensus files found"
    
    ## concatenate all of the consens files
    cmd = ['cat'] + conshandles
    #cmd = ['cat'] + glob.glob(os.path.join(data.dirs.consens, '*.consens.gz'))
    allcons = os.path.join(data.dirs.consens, data.name+"_catcons.tmp")
    LOGGER.debug(" ".join(cmd))
    with open(allcons, 'w') as output:
        call = subprocess.Popen(cmd, stdout=output)
        call.communicate()

    ## a string of sed substitutions for temporarily replacing hetero sites    
    subs = ["/>/!s/W/A/g", "/>/!s/w/A/g", "/>/!s/R/A/g", "/>/!s/r/A/g", 
            "/>/!s/M/A/g", "/>/!s/m/A/g", "/>/!s/K/T/g", "/>/!s/k/T/g", 
            "/>/!s/S/C/g", "/>/!s/s/C/g", "/>/!s/Y/C/g", "/>/!s/y/C/g"]
    subs = ";".join(subs)

    ## impute pseudo-haplo information to avoid mismatch at hetero sites
    ## the read data with hetero sites is put back into clustered data later
    cmd1 = ["gunzip", "-c", allcons]
    cmd2 = ["sed", subs]

    proc1 = subprocess.Popen(cmd1, stdout=subprocess.PIPE)
    proc2 = subprocess.Popen(cmd2, stdin=proc1.stdout, stdout=subprocess.PIPE)

    #allhaps = open(allcons.replace("_catcons.tmp", "_cathaps.tmp"), 'w')
    LOGGER.debug(" ".join(cmd1))
    proc1 = subprocess.Popen(cmd1, stdout=subprocess.PIPE)
    allhaps = allcons.replace("_catcons.tmp", "_cathaps.tmp")
    with open(allhaps, 'w') as output:
        LOGGER.debug(" ".join(cmd2))
        proc2 = proc2 = subprocess.Popen(cmd2, stdin=proc1.stdout, stdout=output) 
        proc2.communicate()
    proc1.stdout.close()

    ## now sort the file using vsearch
    allsort = allcons.replace("_catcons.tmp", "_catsort.tmp")  
    cmd1 = [ipyrad.bins.vsearch, "--sortbylength", allhaps, 
            "--fasta_width", "0", "--output", allsort]
    LOGGER.debug(" ".join(cmd1))
    proc1 = subprocess.Popen(cmd1)
    proc1.communicate()

    ## shuffle sequences within size classes
    random.seed(randomseed)

    allshuf = allcons.replace("_catcons.tmp", "_catshuf.tmp")      
    outdat = open(allshuf, 'w')
    indat = open(allsort, 'r')
    idat = itertools.izip(iter(indat), iter(indat))
    done = 0

    chunk = [idat.next()]
    while not done:
        ## grab 2-lines until they become shorter (unless there's only one)
        oldlen = len(chunk[-1][-1])

        while 1:
            try:
                dat = idat.next()
            except StopIteration:
                done = 1
                break
            if len(dat[-1]) == oldlen:
                chunk.append(dat)
            else:
                ## send the last chunk off to be processed
                random.shuffle(chunk)
                outdat.write("".join(itertools.chain(*chunk)))
                ## start new chunk
                chunk = [dat]
                break

    ## do the last chunk
    random.shuffle(chunk)    
    outdat.write("".join(itertools.chain(*chunk)))

    indat.close()
    outdat.close()



def run(data, samples, noreverse, force, randomseed, ipyclient):
    """ 
    Master function to run :
     1. build input file, 2. cluster, 3. split clusters into bits, 
     4. align bits, 5. build h5 array. 
    """

    ## clean the slate
    if os.path.exists(data.clust_database):
        os.remove(data.clust_database)

    ## parallel
    lbview = ipyclient.load_balanced_view()
    start = time.time()
    
    ## make file with all samples reads    
    binput = lbview.apply(build_input_file, *[data, samples, randomseed])
    while not binput.ready():
        elapsed = datetime.timedelta(seconds=int(time.time()-start))
        progressbar(100, 0, 
            " concat/shuffle input  | {}".format(elapsed))
        time.sleep(0.5)
    elapsed = datetime.timedelta(seconds=int(time.time()-start))
    progressbar(100, 100, 
        " concat/shuffle input  | {}".format(elapsed))
    print("")

    ## call vsearch
    cluster(data, noreverse, ipyclient)

    # # # build consens clusters and returns chunk handles to be aligned
    clustbits, nloci = build_reads_file(data, ipyclient)
    data.nloci = nloci

    # ## muscle align the consens reads and creates hdf5 indel array
    # LOGGER.info("muscle alignment & building indel database")
    multi_muscle_align(data, samples, clustbits, ipyclient)

    ## builds the final HDF5 array which includes three main keys
    ## /catg -- contains all indiv catgs and has indels inserted
    ##   .attr['samples'] = [samples]
    ## /filters -- filled for dups, left empty for others until step 7.
    ##   .attr['filters'] = [f1, f2, f3, f4, f5]
    ## /seqs -- contains the clustered sequence data as string arrays
    ##   .attr['samples'] = [samples]
    ## /edges -- gets the paired split locations for now.
    ## /snps  -- left empty for now
    LOGGER.info("building full database")    
    ## calls singlecat func inside
    build_h5_array(data, samples, ipyclient)



if __name__ == "__main__":

    ## get path to test dir/ 
    ROOT = os.path.realpath(
       os.path.dirname(
           os.path.dirname(
               os.path.dirname(__file__)
               )
           )
       )

    ## run test on pairgbs data1
    # TEST = ip.load.load_assembly(os.path.join(\
    #                      ROOT, "tests", "Ron", "Ron"))
    # TEST.step6(force=True)
    # print(TEST.stats)

    ## run test on pairgbs data1
    # TEST = ip.load.load_assembly(os.path.join(\
    #                      ROOT, "tests", "test_pairgbs", "test_pairgbs"))
    # TEST.step6(force=True)
    # print(TEST.stats)

    ## run test on rad data1
    #TEST = ip.load.load_assembly(os.path.join(\
    #                     ROOT, "tests", "test_rad", "data1"))
    #TEST.step6(force=True)
    #print(TEST.stats)

    ## load test data (pairgbs)
    DATA = ip.load_json(
         "/home/deren/Documents/RADmissing/rad1/half_min4.json")
    #SAMPLES = DATA.samples.values()

    # ## run step 6
    DATA.step6(force=True)

<|MERGE_RESOLUTION|>--- conflicted
+++ resolved
@@ -409,22 +409,15 @@
         chunks = 1000
     if data.nloci > 200000:
         chunks = 2000
-<<<<<<< HEAD
-    #if data.nloci > 500000:
-    #    chunks = 5000
-=======
-    if data.nloci > 500000:
-        chunks = 5000
 
     ## Number of elements in hdf5 chunk may not exceed 4GB
     ## This is probably not actually optimal, to have such
     ## enormous chunk sizes, could probably explore efficiency
     ## of smaller chunk sizes on very very large datasets
     chunklen = chunks * len(samples) * maxlen * 4
-    if chunklen> 4000000000:
-            chunks = int(round(4000000000/(len(samples) * maxlen * 4)))
-
->>>>>>> 1fa9a560
+    if chunklen > 4000000000:
+        chunks = int(round(4000000000/(len(samples) * maxlen * 4)))
+
     data.chunks = chunks
     LOGGER.info("data.nloci is %s", data.nloci)
     LOGGER.info("chunks is %s", data.chunks)
