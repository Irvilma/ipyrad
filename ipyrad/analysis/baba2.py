--- conflicted
+++ resolved
@@ -504,7 +504,7 @@
 
         # make the plot
         drawing = Drawing(self.results_table, self.taxon_table, tree, width, height, sort=sort, prune=prune, fade=fade, zscoreTH=zscoreTH)
-        return (drawing.canvas, )
+        return drawing.canvas
 
 
 
@@ -543,30 +543,10 @@
             ).index
 
             # rearrange tables by sindex
-<<<<<<< HEAD
-            tax_table = self.taxon_table.loc[sindex]
-            res_table = self.results_table.loc[sindex]
-            tax_table.reset_index(drop=True, inplace=True)
-            res_table.reset_index(drop=True, inplace=True)
-        else:
-            res_table = self.results_table
-            tax_table = self.taxon_table
-
-        # make the plot
-        drawing = Drawing(res_table, tax_table, tree, width, height)
-        return drawing.canvas
-=======
             self.tests = self.tests.loc[sindex]
             self.res = self.res.loc[sindex]
             self.tests.reset_index(drop=True, inplace=True)
             self.res.reset_index(drop=True, inplace=True)
->>>>>>> 4d5b4672
-
-        
-        
-
-
-
 
         # canvas and axes components
         self.canvas = toyplot.Canvas(width, height)
