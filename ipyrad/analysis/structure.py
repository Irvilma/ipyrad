--- conflicted
+++ resolved
@@ -82,11 +82,7 @@
         if workdir:
             self.workdir = os.path.abspath(os.path.expanduser(workdir))
         else:
-<<<<<<< HEAD
-            self.workdir = os.path.join(os.path.abspath('.'), "analysis-structure")
-=======
-            self.workdir = OPJ(os.path.curdir, "analysis-structure")
->>>>>>> d1d4eb4e
+            self.workdir = OPJ(os.path.abspath('.'), "analysis-structure")
         if not os.path.exists(self.workdir):
             os.makedirs(self.workdir)
 
@@ -98,6 +94,9 @@
             self.labels = [i.split('\t')[0].strip() for i in lines][::2]
             self.popdata = [i.split('\t')[1] for i in lines][::2]
             self.popflag = [i.split('\t')[2] for i in lines][::2]
+            self.locdata = [i.split('\t')[3] for i in lines][::2]
+            self.phenotype = [i.split('\t')[4] for i in lines][::2]
+            #self.extra = [i.split('\t')[5] for i in lines][::2] #default extracols=0
             del lines
 
         ## if mapfile then parse it to an array
@@ -124,8 +123,8 @@
     @property
     def header(self):
         header = pd.DataFrame(
-            [self.labels, self.popdata, self.popflag], 
-            index=["labels", "popdata", "popflag"]).T
+            [self.labels, self.popdata, self.popflag, self.locdata, self.phenotype],
+            index=["labels", "popdata", "popflag", "locdata", "phenotype"]).T
         return header
 
 
@@ -215,17 +214,15 @@
             raise Exception(\
                 "structure is not installed: run `conda install structure -c ipyrad`")
 
-<<<<<<< HEAD
         ## start load balancer
         if ipyclient:
             lbview = ipyclient.load_balanced_view()
-=======
+
         ## remove old jobs with this same name
         handle = OPJ(self.workdir, self.name+"-K-{}-*".format(kpop))
         oldjobs = glob.glob(handle)
         for job in oldjobs:
             os.remove(job)
->>>>>>> d1d4eb4e
 
         ## check that there is a ipcluster instance running
         for rep in xrange(nreps):
@@ -233,14 +230,8 @@
             ## sample random seed for this rep
             self.extraparams.seed = np.random.randint(0, 1e9, 1)[0]
 
-<<<<<<< HEAD
             ## prepare files (randomly subsamples snps if mapfile)
             mname, ename, sname = self.write_structure_files(kpop, rep)
-=======
-            ## prepare files
-            self._prepare_structure_files(kpop, rep)
-
->>>>>>> d1d4eb4e
             args = [
                 mname, ename, sname,
                 self.name, 
@@ -253,10 +244,6 @@
 
             if ipyclient:
                 ## call structure
-<<<<<<< HEAD
-=======
-                lbview = ipyclient.load_balanced_view()
->>>>>>> d1d4eb4e
                 async = lbview.apply(_call_structure, *(args))
                 self.asyncs.append(async)
 
@@ -273,34 +260,20 @@
 
 
 
-<<<<<<< HEAD
-    def write_structure_files(self, kpop, rep):
-=======
-    def _prepare_structure_files(self, kpop, rep):
->>>>>>> d1d4eb4e
+    def write_structure_files(self, kpop, rep=1):
         """ prepares input files for running structure"""
 
         ## check params
         self.mainparams.numreps = int(self.mainparams.numreps)
         self.mainparams.burnin = int(self.mainparams.burnin)
 
-<<<<<<< HEAD
         ## write tmp files for the job. Rando avoids filename conflict.
-        mname = os.path.join(self.workdir, "tmp-{}-{}-{}.mainparams.txt".format(self.name, kpop, rep))
-        ename = os.path.join(self.workdir, "tmp-{}-{}-{}.extraparams.txt".format(self.name, kpop, rep))
-        sname = os.path.join(self.workdir, "tmp-{}-{}-{}.strfile.txt".format(self.name, kpop, rep))
+        mname = OPJ(self.workdir, "tmp-{}-{}-{}.mainparams.txt".format(self.name, kpop, rep))
+        ename = OPJ(self.workdir, "tmp-{}-{}-{}.extraparams.txt".format(self.name, kpop, rep))
+        sname = OPJ(self.workdir, "tmp-{}-{}-{}.strfile.txt".format(self.name, kpop, rep))
         tmp_m = open(mname, 'w')
         tmp_e = open(ename, 'w')
         tmp_s = open(sname, 'w')
-=======
-        ## write tmp files for the job
-        file_m = OPJ(self.workdir, ".{}-K-{}-rep-{}.tmp-main".format(self.name, kpop, rep))
-        file_e = OPJ(self.workdir, ".{}-K-{}-rep-{}.tmp-extra".format(self.name, kpop, rep))
-        file_s = OPJ(self.workdir, ".{}-K-{}-rep-{}.tmp-str".format(self.name, kpop, rep))
-        tmp_m = open(file_m, 'w')
-        tmp_e = open(file_e, 'w')
-        tmp_s = open(file_s, 'w')
->>>>>>> d1d4eb4e
 
         ## write params files
         tmp_m.write(self.mainparams._asfile())
@@ -329,8 +302,8 @@
                     self.popflag = [1 for i in self.popdata]
                     header[:, 2] = 1
                 else:
-                    header[::2, 2] = self.popdata
-                    header[1::2, 2] = self.popdata
+                    header[::2, 2] = self.popflag
+                    header[1::2, 2] = self.popflag
 
             ## subsample SNPs if mapfile is present
             if isinstance(self.maparr, np.ndarray):
@@ -357,28 +330,16 @@
 def _call_structure(mname, ename, sname, name, workdir, seed, ntaxa, nsites, kpop, rep):
     """ make the subprocess call to structure """
     ## create call string
-    file_m = OPJ(workdir, ".{}-K-{}-rep-{}.tmp-main".format(name, kpop, rep))
-    file_e = OPJ(workdir, ".{}-K-{}-rep-{}.tmp-extra".format(name, kpop, rep))
-    file_s = OPJ(workdir, ".{}-K-{}-rep-{}.tmp-str".format(name, kpop, rep))
     outname = os.path.join(workdir, "{}-K-{}-rep-{}".format(name, kpop, rep))
 
     cmd = ["structure", 
-<<<<<<< HEAD
            "-m", mname, 
            "-e", ename, 
-=======
-           "-m", file_m,
-           "-e", file_e,
->>>>>>> d1d4eb4e
            "-K", str(kpop),
            "-D", str(seed), 
            "-N", str(ntaxa), 
            "-L", str(nsites),
-<<<<<<< HEAD
            "-i", sname, 
-=======
-           "-i", file_s,
->>>>>>> d1d4eb4e
            "-o", outname]
 
     ## call the shell function
@@ -387,19 +348,11 @@
                             stderr=subprocess.STDOUT)
     comm = proc.communicate()
 
-<<<<<<< HEAD
-    ## clean up tmp files
-    os.remove(mname)
-    os.remove(ename)
-    os.remove(sname)
-
-=======
     ## cleanup
-    oldfiles = [file_m, file_e, file_s]
+    oldfiles = [mname, ename, sname]
     for oldfile in oldfiles:
         if os.path.exists(oldfile):
             os.remove(oldfile)
->>>>>>> d1d4eb4e
     return comm
 
 
