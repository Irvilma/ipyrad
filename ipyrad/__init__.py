--- conflicted
+++ resolved
@@ -9,11 +9,7 @@
 import subprocess as _sps
 
 # Dunders
-<<<<<<< HEAD
-__version__ = "0.9.8"
-=======
 __version__ = "0.9.9"
->>>>>>> 2e439b31
 __author__ = "Deren Eaton & Isaac Overcast"
 
 # CLI __main__ changes to 0
@@ -62,4 +58,4 @@
     or 
 
     pip install pysam
-""")
+""")